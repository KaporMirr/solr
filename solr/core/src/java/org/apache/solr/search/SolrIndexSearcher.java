/*
 * Licensed to the Apache Software Foundation (ASF) under one or more
 * contributor license agreements.  See the NOTICE file distributed with
 * this work for additional information regarding copyright ownership.
 * The ASF licenses this file to You under the Apache License, Version 2.0
 * (the "License"); you may not use this file except in compliance with
 * the License.  You may obtain a copy of the License at
 *
 *     http://www.apache.org/licenses/LICENSE-2.0
 *
 * Unless required by applicable law or agreed to in writing, software
 * distributed under the License is distributed on an "AS IS" BASIS,
 * WITHOUT WARRANTIES OR CONDITIONS OF ANY KIND, either express or implied.
 * See the License for the specific language governing permissions and
 * limitations under the License.
 */
package org.apache.solr.search;

import com.codahale.metrics.Gauge;
import java.io.Closeable;
import java.io.IOException;
import java.lang.invoke.MethodHandles;
import java.util.ArrayList;
import java.util.Arrays;
import java.util.Collection;
import java.util.Collections;
import java.util.Comparator;
import java.util.Date;
import java.util.Iterator;
import java.util.List;
import java.util.Map;
import java.util.Objects;
import java.util.Set;
import java.util.concurrent.ConcurrentHashMap;
import java.util.concurrent.ExecutionException;
import java.util.concurrent.TimeUnit;
import java.util.concurrent.atomic.AtomicLong;
import java.util.concurrent.atomic.AtomicReference;
import java.util.concurrent.atomic.LongAdder;
import java.util.function.Supplier;
import java.util.stream.Collectors;
import java.util.stream.StreamSupport;
import org.apache.lucene.document.Document;
import org.apache.lucene.index.DirectoryReader;
import org.apache.lucene.index.ExitableDirectoryReader;
import org.apache.lucene.index.FieldInfos;
import org.apache.lucene.index.IndexReader;
import org.apache.lucene.index.LeafReader;
import org.apache.lucene.index.LeafReaderContext;
import org.apache.lucene.index.MultiPostingsEnum;
import org.apache.lucene.index.PostingsEnum;
import org.apache.lucene.index.StoredFieldVisitor;
import org.apache.lucene.index.Term;
import org.apache.lucene.index.Terms;
import org.apache.lucene.index.TermsEnum;
import org.apache.lucene.search.BooleanClause;
import org.apache.lucene.search.BooleanClause.Occur;
import org.apache.lucene.search.BooleanQuery;
import org.apache.lucene.search.CollectionStatistics;
import org.apache.lucene.search.Collector;
import org.apache.lucene.search.CollectorManager;
import org.apache.lucene.search.DocIdSetIterator;
import org.apache.lucene.search.Explanation;
import org.apache.lucene.search.FieldDoc;
import org.apache.lucene.search.IndexSearcher;
import org.apache.lucene.search.LeafCollector;
import org.apache.lucene.search.MatchAllDocsQuery;
import org.apache.lucene.search.MultiCollector;
import org.apache.lucene.search.Query;
import org.apache.lucene.search.QueryVisitor;
import org.apache.lucene.search.Scorable;
import org.apache.lucene.search.ScoreDoc;
import org.apache.lucene.search.ScoreMode;
import org.apache.lucene.search.SimpleCollector;
import org.apache.lucene.search.Sort;
import org.apache.lucene.search.SortField;
import org.apache.lucene.search.SortField.Type;
import org.apache.lucene.search.TermQuery;
import org.apache.lucene.search.TermStatistics;
import org.apache.lucene.search.TimeLimitingCollector;
import org.apache.lucene.search.TopDocs;
import org.apache.lucene.search.TopDocsCollector;
import org.apache.lucene.search.TopFieldCollector;
import org.apache.lucene.search.TopFieldDocs;
import org.apache.lucene.search.TopScoreDocCollector;
import org.apache.lucene.search.TotalHitCountCollector;
import org.apache.lucene.search.TotalHits;
import org.apache.lucene.search.TotalHits.Relation;
import org.apache.lucene.search.Weight;
import org.apache.lucene.store.AlreadyClosedException;
import org.apache.lucene.store.Directory;
import org.apache.lucene.util.Bits;
import org.apache.lucene.util.BytesRef;
import org.apache.lucene.util.FixedBitSet;
import org.apache.lucene.util.automaton.ByteRunAutomaton;
import org.apache.solr.common.SolrException;
import org.apache.solr.common.SolrException.ErrorCode;
import org.apache.solr.common.params.ModifiableSolrParams;
import org.apache.solr.common.util.CollectionUtil;
import org.apache.solr.common.util.ObjectReleaseTracker;
import org.apache.solr.core.DirectoryFactory;
import org.apache.solr.core.DirectoryFactory.DirContext;
import org.apache.solr.core.SolrConfig;
import org.apache.solr.core.SolrCore;
import org.apache.solr.core.SolrInfoBean;
import org.apache.solr.index.SlowCompositeReaderWrapper;
import org.apache.solr.metrics.MetricsMap;
import org.apache.solr.metrics.SolrMetricManager;
import org.apache.solr.metrics.SolrMetricsContext;
import org.apache.solr.request.LocalSolrQueryRequest;
import org.apache.solr.request.SolrQueryRequest;
import org.apache.solr.request.SolrRequestInfo;
import org.apache.solr.response.SolrQueryResponse;
import org.apache.solr.schema.IndexSchema;
import org.apache.solr.schema.SchemaField;
import org.apache.solr.search.facet.UnInvertedField;
import org.apache.solr.search.join.GraphQuery;
import org.apache.solr.search.stats.StatsCache;
import org.apache.solr.search.stats.StatsSource;
import org.apache.solr.uninverting.UninvertingReader;
import org.apache.solr.update.IndexFingerprint;
import org.apache.solr.update.SolrIndexConfig;
import org.apache.solr.util.IOFunction;
import org.slf4j.Logger;
import org.slf4j.LoggerFactory;

/**
 * SolrIndexSearcher adds schema awareness and caching functionality over {@link IndexSearcher}.
 *
 * @since solr 0.9
 */
public class SolrIndexSearcher extends IndexSearcher implements Closeable, SolrInfoBean {

  private static final Logger log = LoggerFactory.getLogger(MethodHandles.lookup().lookupClass());

  public static final String STATS_SOURCE = "org.apache.solr.stats_source";
  public static final String STATISTICS_KEY = "searcher";
  // These should *only* be used for debugging or monitoring purposes
  public static final AtomicLong numOpens = new AtomicLong();
  public static final AtomicLong numCloses = new AtomicLong();
  private static final Map<String, SolrCache<?, ?>> NO_GENERIC_CACHES = Collections.emptyMap();
  private static final SolrCache<?, ?>[] NO_CACHES = new SolrCache<?, ?>[0];

  // If you find this useful, let us know in dev@solr.apache.org.  Likely to be removed eventually.
  private static final boolean useExitableDirectoryReader =
      Boolean.getBoolean("solr.useExitableDirectoryReader");

  private final SolrCore core;
  private final IndexSchema schema;
  private final SolrDocumentFetcher docFetcher;

  private final String name;
  private final Date openTime = new Date();
  private final long openNanoTime = System.nanoTime();
  private Date registerTime;
  private long warmupTime = 0;
  private final DirectoryReader reader;
  private final boolean closeReader;

  private final int queryResultWindowSize;
  private final int queryResultMaxDocsCached;
  private final boolean useFilterForSortedQuery;

  private final boolean cachingEnabled;
  private final SolrCache<Query, DocSet> filterCache;
  private final SolrCache<QueryResultKey, DocList> queryResultCache;
  private final SolrCache<String, UnInvertedField> fieldValueCache;
  private final LongAdder fullSortCount = new LongAdder();
  private final LongAdder skipSortCount = new LongAdder();
  private final LongAdder liveDocsNaiveCacheHitCount = new LongAdder();
  private final LongAdder liveDocsInsertsCount = new LongAdder();
  private final LongAdder liveDocsHitCount = new LongAdder();

  // map of generic caches - not synchronized since it's read-only after the constructor.
  private final Map<String, SolrCache<?, ?>> cacheMap;

  // list of all caches associated with this searcher.
  @SuppressWarnings({"rawtypes"})
  private final SolrCache[] cacheList;

  private DirectoryFactory directoryFactory;

  private final LeafReader leafReader;
  // only for addIndexes etc (no fieldcache)
  private final DirectoryReader rawReader;

  private final String path;
  private boolean releaseDirectory;

  private final StatsCache statsCache;

  private Set<String> metricNames = ConcurrentHashMap.newKeySet();
  private SolrMetricsContext solrMetricsContext;

  private static DirectoryReader getReader(
      SolrCore core, SolrIndexConfig config, DirectoryFactory directoryFactory, String path)
      throws IOException {
    final Directory dir = directoryFactory.get(path, DirContext.DEFAULT, config.lockType);
    try {
      return core.getIndexReaderFactory().newReader(dir, core);
    } catch (Exception e) {
      directoryFactory.release(dir);
      throw new SolrException(ErrorCode.SERVER_ERROR, "Error opening Reader", e);
    }
  }

  // TODO: wrap elsewhere and return a "map" from the schema that overrides get() ?
  // this reader supports reopen
  private static DirectoryReader wrapReader(SolrCore core, DirectoryReader reader)
      throws IOException {
    assert reader != null;
    reader = UninvertingReader.wrap(reader, core.getLatestSchema().getUninversionMapper());
    if (useExitableDirectoryReader) { // SOLR-16693 legacy; may be removed.  Probably inefficient.
      SolrRequestInfo requestInfo = SolrRequestInfo.getRequestInfo();
      assert requestInfo != null;
      QueryLimits limits = requestInfo.getLimits();
      reader = ExitableDirectoryReader.wrap(reader, limits);
    }
    return reader;
  }

  /**
   * Builds the necessary collector chain (via delegate wrapping) and executes the query against it.
   * This method takes into consideration both the explicitly provided collector and postFilter as
   * well as any needed collector wrappers for dealing with options specified in the QueryCommand.
   *
   * @return The collector used for search
   */
  private Collector buildAndRunCollectorChain(
      QueryResult qr,
      Query query,
      Collector collector,
      QueryCommand cmd,
      DelegatingCollector postFilter)
      throws IOException {

    EarlyTerminatingSortingCollector earlyTerminatingSortingCollector = null;
    if (cmd.getSegmentTerminateEarly()) {
      final Sort cmdSort = cmd.getSort();
      final int cmdLen = cmd.getLen();
      final Sort mergeSort = core.getSolrCoreState().getMergePolicySort();

      if (cmdSort == null
          || cmdLen <= 0
          || mergeSort == null
          || !EarlyTerminatingSortingCollector.canEarlyTerminate(cmdSort, mergeSort)) {
        log.warn(
            "unsupported combination: segmentTerminateEarly=true cmdSort={} cmdLen={} mergeSort={}",
            cmdSort,
            cmdLen,
            mergeSort);
      } else {
        collector =
            earlyTerminatingSortingCollector =
                new EarlyTerminatingSortingCollector(collector, cmdSort, cmd.getLen());
      }
    }

    final boolean terminateEarly = cmd.getTerminateEarly();
    if (terminateEarly) {
      collector = new EarlyTerminatingCollector(collector, cmd.getLen());
    }

    final long timeAllowed = cmd.getTimeAllowed();
    if (timeAllowed > 0) {
      collector =
          new TimeLimitingCollector(
              collector, TimeLimitingCollector.getGlobalCounter(), timeAllowed);
    }

    if (postFilter != null) {
      postFilter.setLastDelegate(collector);
      collector = postFilter;
    }

    if (cmd.isQueryCancellable()) {
      collector = new CancellableCollector(collector);

      // Add this to the local active queries map
      core.getCancellableQueryTracker()
          .addShardLevelActiveQuery(cmd.getQueryID(), (CancellableCollector) collector);
    }

    try {
      super.search(query, collector);
    } catch (TimeLimitingCollector.TimeExceededException
        | ExitableDirectoryReader.ExitingReaderException
        | CancellableCollector.QueryCancelledException x) {
      log.warn("Query: [{}]; ", query, x);
      qr.setPartialResults(true);
    } catch (EarlyTerminatingCollectorException etce) {
      if (collector instanceof DelegatingCollector) {
        ((DelegatingCollector) collector).complete();
      }
      throw etce;
    } finally {
      if (earlyTerminatingSortingCollector != null) {
        qr.setSegmentTerminatedEarly(earlyTerminatingSortingCollector.terminatedEarly());
      }

      if (cmd.isQueryCancellable()) {
        core.getCancellableQueryTracker().removeCancellableQuery(cmd.getQueryID());
      }
    }
    if (collector instanceof DelegatingCollector) {
      ((DelegatingCollector) collector).complete();
    }

    return collector;
  }

  public SolrIndexSearcher(
      SolrCore core,
      String path,
      IndexSchema schema,
      SolrIndexConfig config,
      String name,
      boolean enableCache,
      DirectoryFactory directoryFactory)
      throws IOException {
    // We don't need to reserve the directory because we get it from the factory
    this(
        core,
        path,
        schema,
        name,
        getReader(core, config, directoryFactory, path),
        true,
        enableCache,
        false,
        directoryFactory);
    // Release the directory at close.
    this.releaseDirectory = true;
  }

  @SuppressWarnings({"unchecked", "rawtypes"})
  public SolrIndexSearcher(
      SolrCore core,
      String path,
      IndexSchema schema,
      String name,
      DirectoryReader r,
      boolean closeReader,
      boolean enableCache,
      boolean reserveDirectory,
      DirectoryFactory directoryFactory)
      throws IOException {
    super(wrapReader(core, r), core.getCoreContainer().getCollectorExecutor());

    this.path = path;
    this.directoryFactory = directoryFactory;
    this.reader = (DirectoryReader) super.readerContext.reader();
    this.rawReader = r;
    this.leafReader = SlowCompositeReaderWrapper.wrap(this.reader);
    this.core = core;
    this.statsCache = core.createStatsCache();
    this.schema = schema;
    this.name =
        "Searcher@"
            + Integer.toHexString(hashCode())
            + "["
            + core.getName()
            + "]"
            + (name != null ? " " + name : "");
    log.debug("Opening [{}]", this.name);

    if (directoryFactory.searchersReserveCommitPoints()) {
      // reserve commit point for life of searcher
      // TODO: This may not be safe w/softCommit, see SOLR-13908
      core.getDeletionPolicy().saveCommitPoint(reader.getIndexCommit().getGeneration());
    }

    if (reserveDirectory) {
      // Keep the directory from being released while we use it.
      directoryFactory.incRef(getIndexReader().directory());
      // Make sure to release it when closing.
      this.releaseDirectory = true;
    }

    this.closeReader = closeReader;
    setSimilarity(schema.getSimilarity());

    final SolrConfig solrConfig = core.getSolrConfig();
    this.queryResultWindowSize = solrConfig.queryResultWindowSize;
    this.queryResultMaxDocsCached = solrConfig.queryResultMaxDocsCached;
    this.useFilterForSortedQuery = solrConfig.useFilterForSortedQuery;

    this.docFetcher = new SolrDocumentFetcher(this, solrConfig, enableCache);

    this.cachingEnabled = enableCache;
    if (cachingEnabled) {
      final ArrayList<SolrCache> clist = new ArrayList<>();
      fieldValueCache =
          solrConfig.fieldValueCacheConfig == null
              ? null
              : solrConfig.fieldValueCacheConfig.newInstance();
      if (fieldValueCache != null) clist.add(fieldValueCache);
      filterCache =
          solrConfig.filterCacheConfig == null ? null : solrConfig.filterCacheConfig.newInstance();
      if (filterCache != null) clist.add(filterCache);
      queryResultCache =
          solrConfig.queryResultCacheConfig == null
              ? null
              : solrConfig.queryResultCacheConfig.newInstance();
      if (queryResultCache != null) clist.add(queryResultCache);
      SolrCache<Integer, Document> documentCache = docFetcher.getDocumentCache();
      if (documentCache != null) clist.add(documentCache);

      if (solrConfig.userCacheConfigs.isEmpty()) {
        cacheMap = NO_GENERIC_CACHES;
      } else {
        cacheMap = CollectionUtil.newHashMap(solrConfig.userCacheConfigs.size());
        for (Map.Entry<String, CacheConfig> e : solrConfig.userCacheConfigs.entrySet()) {
          SolrCache<?, ?> cache = e.getValue().newInstance();
          if (cache != null) {
            cacheMap.put(cache.name(), cache);
            clist.add(cache);
          }
        }
      }

      cacheList = clist.toArray(new SolrCache[0]);
    } else {
      this.filterCache = null;
      this.queryResultCache = null;
      this.fieldValueCache = null;
      this.cacheMap = NO_GENERIC_CACHES;
      this.cacheList = NO_CACHES;
    }

    // We already have our own filter cache
    setQueryCache(null);

    // do this at the end since an exception in the constructor means we won't close
    numOpens.incrementAndGet();
    assert ObjectReleaseTracker.track(this);
  }

  public SolrDocumentFetcher getDocFetcher() {
    return docFetcher;
  }

  public StatsCache getStatsCache() {
    return statsCache;
  }

  public FieldInfos getFieldInfos() {
    return leafReader.getFieldInfos();
  }

  /*
   * Override these two methods to provide a way to use global collection stats.
   */
  @Override
  public TermStatistics termStatistics(Term term, int docFreq, long totalTermFreq)
      throws IOException {
    final SolrRequestInfo reqInfo = SolrRequestInfo.getRequestInfo();
    if (reqInfo != null) {
      final StatsSource statsSrc = (StatsSource) reqInfo.getReq().getContext().get(STATS_SOURCE);
      if (statsSrc != null) {
        return statsSrc.termStatistics(this, term, docFreq, totalTermFreq);
      }
    }
    return localTermStatistics(term, docFreq, totalTermFreq);
  }

  @Override
  public CollectionStatistics collectionStatistics(String field) throws IOException {
    final SolrRequestInfo reqInfo = SolrRequestInfo.getRequestInfo();
    if (reqInfo != null) {
      final StatsSource statsSrc = (StatsSource) reqInfo.getReq().getContext().get(STATS_SOURCE);
      if (statsSrc != null) {
        return statsSrc.collectionStatistics(this, field);
      }
    }
    return localCollectionStatistics(field);
  }

  public TermStatistics localTermStatistics(Term term, int docFreq, long totalTermFreq)
      throws IOException {
    return super.termStatistics(term, docFreq, totalTermFreq);
  }

  public CollectionStatistics localCollectionStatistics(String field) throws IOException {
    return super.collectionStatistics(field);
  }

  public boolean isCachingEnabled() {
    return cachingEnabled;
  }

  public String getPath() {
    return path;
  }

  @Override
  public String toString() {
    return name + "{" + reader + "}";
  }

  public SolrCore getCore() {
    return core;
  }

  public final int maxDoc() {
    return reader.maxDoc();
  }

  public final int numDocs() {
    return reader.numDocs();
  }

  public final int docFreq(Term term) throws IOException {
    return reader.docFreq(term);
  }

  /**
   * Not recommended to call this method unless there is some particular reason due to internally
   * calling {@link SlowCompositeReaderWrapper}. Use {@link IndexSearcher#leafContexts} to get the
   * sub readers instead of using this method.
   */
  public final LeafReader getSlowAtomicReader() {
    return leafReader;
  }

  /** Raw reader (no fieldcaches etc). Useful for operations like addIndexes */
  public final DirectoryReader getRawReader() {
    return rawReader;
  }

  @Override
  public final DirectoryReader getIndexReader() {
    assert Objects.equals(reader, super.getIndexReader());
    return reader;
  }

  /** Register sub-objects such as caches and our own metrics */
  public void register() {
    final Map<String, SolrInfoBean> infoRegistry = core.getInfoRegistry();
    // register self
    infoRegistry.put(STATISTICS_KEY, this);
    infoRegistry.put(name, this);
    for (SolrCache<?, ?> cache : cacheList) {
      cache.setState(SolrCache.State.LIVE);
      infoRegistry.put(cache.name(), cache);
    }
    this.solrMetricsContext = core.getSolrMetricsContext().getChildContext(this);
    for (SolrCache<?, ?> cache : cacheList) {
      cache.initializeMetrics(
          solrMetricsContext, SolrMetricManager.mkName(cache.name(), STATISTICS_KEY));
    }
    initializeMetrics(solrMetricsContext, STATISTICS_KEY);
    registerTime = new Date();
  }

  /**
   * Free's resources associated with this searcher.
   *
   * <p>In particular, the underlying reader and any cache's in use are closed.
   */
  @Override
  public void close() throws IOException {
    if (log.isDebugEnabled()) {
      if (cachingEnabled) {
        final StringBuilder sb = new StringBuilder();
        sb.append("Closing ").append(name);
        for (SolrCache<?, ?> cache : cacheList) {
          sb.append("\n\t");
          sb.append(cache);
        }
        log.debug("{}", sb);
      } else {
        log.debug("Closing [{}]", name);
      }
    }

    core.getInfoRegistry().remove(name);

    // super.close();
    // can't use super.close() since it just calls reader.close() and that may only be called once
    // per reader (even if incRef() was previously called).

    long cpg = reader.getIndexCommit().getGeneration();
    try {
      if (closeReader) rawReader.decRef();
    } catch (Exception e) {
      log.error("Problem dec ref'ing reader", e);
    }

    if (directoryFactory.searchersReserveCommitPoints()) {
      core.getDeletionPolicy().releaseCommitPoint(cpg);
    }

    for (SolrCache<?, ?> cache : cacheList) {
      try {
        cache.close();
      } catch (Exception e) {
        log.error("Exception closing cache {}", cache.name(), e);
      }
    }

    if (releaseDirectory) {
      directoryFactory.release(getIndexReader().directory());
    }

    try {
      SolrInfoBean.super.close();
    } catch (Exception e) {
      log.warn("Exception closing", e);
    }

    // do this at the end so it only gets done if there are no exceptions
    numCloses.incrementAndGet();
    assert ObjectReleaseTracker.release(this);
  }

  /** Direct access to the IndexSchema for use with this searcher */
  public IndexSchema getSchema() {
    return schema;
  }

  /** Returns a collection of all field names the index reader knows about. */
  public Iterable<String> getFieldNames() {
    return StreamSupport.stream(getFieldInfos().spliterator(), false)
        .map(fieldInfo -> fieldInfo.name)
        .collect(Collectors.toUnmodifiableList());
  }

  public SolrCache<Query, DocSet> getFilterCache() {
    return filterCache;
  }

  //
  // Set default regenerators on filter and query caches if they don't have any
  //
  public static void initRegenerators(SolrConfig solrConfig) {
    if (solrConfig.fieldValueCacheConfig != null
        && solrConfig.fieldValueCacheConfig.getRegenerator() == null) {
      solrConfig.fieldValueCacheConfig.setRegenerator(
          new CacheRegenerator() {
            @Override
            public <K, V> boolean regenerateItem(
                SolrIndexSearcher newSearcher,
                SolrCache<K, V> newCache,
                SolrCache<K, V> oldCache,
                K oldKey,
                V oldVal)
                throws IOException {
              if (oldVal instanceof UnInvertedField) {
                UnInvertedField.getUnInvertedField((String) oldKey, newSearcher);
              }
              return true;
            }
          });
    }

    if (solrConfig.filterCacheConfig != null
        && solrConfig.filterCacheConfig.getRegenerator() == null) {
      solrConfig.filterCacheConfig.setRegenerator(
          new CacheRegenerator() {
            @Override
            public <K, V> boolean regenerateItem(
                SolrIndexSearcher newSearcher,
                SolrCache<K, V> newCache,
                SolrCache<K, V> oldCache,
                K oldKey,
                V oldVal)
                throws IOException {
              newSearcher.cacheDocSet((Query) oldKey, null, false);
              return true;
            }
          });
    }

    if (solrConfig.queryResultCacheConfig != null
        && solrConfig.queryResultCacheConfig.getRegenerator() == null) {
      final int queryResultWindowSize = solrConfig.queryResultWindowSize;
      solrConfig.queryResultCacheConfig.setRegenerator(
          new CacheRegenerator() {
            @Override
            public <K, V> boolean regenerateItem(
                SolrIndexSearcher newSearcher,
                SolrCache<K, V> newCache,
                SolrCache<K, V> oldCache,
                K oldKey,
                V oldVal)
                throws IOException {
              QueryResultKey key = (QueryResultKey) oldKey;
              int nDocs = 1;
              // request 1 doc and let caching round up to the next window size...
              // unless the window size is <=1, in which case we will pick
              // the minimum of the number of documents requested last time and
              // a reasonable number such as 40.
              // TODO: make more configurable later...

              if (queryResultWindowSize <= 1) {
                DocList oldList = (DocList) oldVal;
                int oldnDocs = oldList.offset() + oldList.size();
                // 40 has factors of 2,4,5,10,20
                nDocs = Math.min(oldnDocs, 40);
              }

              int flags = NO_CHECK_QCACHE | key.nc_flags;
              QueryCommand qc = new QueryCommand();
              qc.setQuery(key.query)
                  .setFilterList(key.filters)
                  .setSort(key.sort)
                  .setLen(nDocs)
                  .setSupersetMaxDoc(nDocs)
                  .setFlags(flags);
              QueryResult qr = new QueryResult();
              newSearcher.getDocListC(qr, qc);
              return true;
            }
          });
    }
  }

  public QueryResult search(QueryResult qr, QueryCommand cmd) throws IOException {
    getDocListC(qr, cmd);
    return qr;
  }

  @Override
  protected void search(List<LeafReaderContext> leaves, Weight weight, Collector collector)
      throws IOException {
    SolrRequestInfo requestInfo = SolrRequestInfo.getRequestInfo();
    if (useExitableDirectoryReader
        || requestInfo == null
        || !requestInfo.getLimits().isTimeoutEnabled()) {
      // no timeout.  Pass through to super class
      super.search(leaves, weight, collector);
    } else {
      // Timeout enabled!  This impl is maybe a hack.  Use Lucene's IndexSearcher timeout.
      // But only some queries have it so don't use on "this" (SolrIndexSearcher), not to mention
      //   that timedOut() might race with concurrent queries (dubious design).
      // So we need to make a new IndexSearcher instead of using "this".
      new IndexSearcher(reader) { // cheap, actually!
        void searchWithTimeout() throws IOException {
          setTimeout(requestInfo.getLimits()); // Lucene's method name is less than ideal here...
          super.search(leaves, weight, collector); // FYI protected access
          if (timedOut()) {
            throw new LimitExceededFromScorerException(
                "Limits exceeded! " + requestInfo.getLimits().limitStatusMessage());
          }
        }
      }.searchWithTimeout();
    }
  }

  /**
   * Thrown when {@link org.apache.solr.common.params.CommonParams#TIME_ALLOWED} is exceeded.
   * Further, from the low level Lucene {@code org.apache.lucene.search.TimeLimitingBulkScorer}.
   * Extending {@code ExitableDirectoryReader.ExitingReaderException} is for legacy reasons.
   */
  public static class LimitExceededFromScorerException
      extends ExitableDirectoryReader.ExitingReaderException {

    public LimitExceededFromScorerException(String msg) {
      super(msg);
    }
  }

  /**
   * Retrieve the {@link Document} instance corresponding to the document id.
   *
   * @see SolrDocumentFetcher
   */
  @Override
  public Document doc(int docId) throws IOException {
    return doc(docId, (Set<String>) null);
  }

  /**
   * Visit a document's fields using a {@link StoredFieldVisitor}. This method does not currently
   * add to the Solr document cache.
   *
   * @see IndexReader#document(int, StoredFieldVisitor)
   * @see SolrDocumentFetcher
   */
  @Override
  public final void doc(int docId, StoredFieldVisitor visitor) throws IOException {
    getDocFetcher().doc(docId, visitor);
  }

  /**
   * Retrieve the {@link Document} instance corresponding to the document id.
   *
   * <p><b>NOTE</b>: the document will have all fields accessible, but if a field filter is
   * provided, only the provided fields will be loaded (the remainder will be available lazily).
   *
   * @see SolrDocumentFetcher
   */
  @Override
  public final Document doc(int i, Set<String> fields) throws IOException {
    return getDocFetcher().doc(i, fields);
  }

  /** expert: internal API, subject to change */
  public SolrCache<String, UnInvertedField> getFieldValueCache() {
    return fieldValueCache;
  }

  /** Returns a weighted sort according to this searcher */
  public Sort weightSort(Sort sort) throws IOException {
    return (sort != null) ? sort.rewrite(this) : null;
  }

  /** Returns a weighted sort spec according to this searcher */
  public SortSpec weightSortSpec(SortSpec originalSortSpec, Sort nullEquivalent)
      throws IOException {
    return implWeightSortSpec(
        originalSortSpec.getSort(),
        originalSortSpec.getCount(),
        originalSortSpec.getOffset(),
        nullEquivalent);
  }

  /** Returns a weighted sort spec according to this searcher */
  private SortSpec implWeightSortSpec(Sort originalSort, int num, int offset, Sort nullEquivalent)
      throws IOException {
    Sort rewrittenSort = weightSort(originalSort);
    if (rewrittenSort == null) {
      rewrittenSort = nullEquivalent;
    }

    final SortField[] rewrittenSortFields = rewrittenSort.getSort();
    final SchemaField[] rewrittenSchemaFields = new SchemaField[rewrittenSortFields.length];
    for (int ii = 0; ii < rewrittenSortFields.length; ++ii) {
      final String fieldName = rewrittenSortFields[ii].getField();
      rewrittenSchemaFields[ii] = (fieldName == null ? null : schema.getFieldOrNull(fieldName));
    }

    return new SortSpec(rewrittenSort, rewrittenSchemaFields, num, offset);
  }

  /**
   * Returns the first document number containing the term <code>t</code> Returns -1 if no document
   * was found. This method is primarily intended for clients that want to fetch documents using a
   * unique identifier."
   *
   * @return the first document number containing the term
   */
  public int getFirstMatch(Term t) throws IOException {
    long pair = lookupId(t.field(), t.bytes());
    if (pair == -1) {
      return -1;
    } else {
      final int segIndex = (int) (pair >> 32);
      final int segDocId = (int) pair;
      return leafContexts.get(segIndex).docBase + segDocId;
    }
  }

  /**
   * lookup the docid by the unique key field, and return the id *within* the leaf reader in the low
   * 32 bits, and the index of the leaf reader in the high 32 bits. -1 is returned if not found.
   *
   * @lucene.internal
   */
  public long lookupId(BytesRef idBytes) throws IOException {
    return lookupId(schema.getUniqueKeyField().getName(), idBytes);
  }

  private long lookupId(String field, BytesRef idBytes) throws IOException {
    for (int i = 0, c = leafContexts.size(); i < c; i++) {
      final LeafReaderContext leaf = leafContexts.get(i);
      final LeafReader reader = leaf.reader();

      final Terms terms = reader.terms(field);
      if (terms == null) continue;

      TermsEnum te = terms.iterator();
      if (te.seekExact(idBytes)) {
        PostingsEnum docs = te.postings(null, PostingsEnum.NONE);
        docs = BitsFilteredPostingsEnum.wrap(docs, reader.getLiveDocs());
        int id = docs.nextDoc();
        if (id == DocIdSetIterator.NO_MORE_DOCS) continue;
        assert docs.nextDoc() == DocIdSetIterator.NO_MORE_DOCS;

        return (((long) i) << 32) | id;
      }
    }

    return -1;
  }

  /**
   * Compute and cache the DocSet that matches a query. The normal usage is expected to be
   * cacheDocSet(myQuery, null,false) meaning that Solr will determine if the Query warrants
   * caching, and if so, will compute the DocSet that matches the Query and cache it. If the answer
   * to the query is already cached, nothing further will be done.
   *
   * <p>If the optionalAnswer DocSet is provided, it should *not* be modified after this call.
   *
   * @param query the lucene query that will act as the key
   * @param optionalAnswer the DocSet to be cached - if null, it will be computed.
   * @param mustCache if true, a best effort will be made to cache this entry. if false, heuristics
   *     may be used to determine if it should be cached.
   */
  public void cacheDocSet(Query query, DocSet optionalAnswer, boolean mustCache)
      throws IOException {
    // Even if the cache is null, still compute the DocSet as it may serve to warm the Lucene
    // or OS disk cache.
    if (optionalAnswer != null) {
      if (filterCache != null) {
        filterCache.put(query, optionalAnswer);
      }
      return;
    }

    // Throw away the result, relying on the fact that getDocSet
    // will currently always cache what it found. If getDocSet() starts
    // using heuristics about what to cache, and mustCache==true, (or if we
    // want this method to start using heuristics too) then
    // this needs to change.
    getDocSet(query);
  }

  private BitDocSet makeBitDocSet(DocSet answer) {
    // TODO: this should be implemented in DocSet, most likely with a getBits method that takes a
    // maxDoc argument or make DocSet instances remember maxDoc
    if (answer instanceof BitDocSet) {
      return (BitDocSet) answer;
    }
    FixedBitSet bs = new FixedBitSet(maxDoc());
    DocIterator iter = answer.iterator();
    while (iter.hasNext()) {
      bs.set(iter.nextDoc());
    }

    return new BitDocSet(bs, answer.size());
  }

  public BitDocSet getDocSetBits(Query q) throws IOException {
    DocSet answer = getDocSet(q);
    BitDocSet answerBits = makeBitDocSet(answer);
    if (answerBits != answer && filterCache != null) {
      filterCache.put(q, answerBits);
    }
    return answerBits;
  }

  // only handle positive (non negative) queries
  DocSet getPositiveDocSet(Query query) throws IOException {
    // TODO duplicated code with getDocSet?
    boolean doCache = filterCache != null;
    if (query instanceof ExtendedQuery) {
      if (!((ExtendedQuery) query).getCache()) {
        doCache = false;
      }
      if (query instanceof WrappedQuery) {
        query = ((WrappedQuery) query).getWrappedQuery();
      }
    }

    if (doCache) {
      return getAndCacheDocSet(query);
    }

    return getDocSetNC(query, null);
  }

  /**
   * Attempt to read the query from the filter cache, if not will compute the result and insert back
   * into the cache
   *
   * <p>Callers must ensure that:
   *
   * <ul>
   *   <li>The query is unwrapped
   *   <li>The query has caching enabled
   *   <li>The filter cache exists
   *
   * @param query the query to compute.
   * @return the DocSet answer
   */
  private DocSet getAndCacheDocSet(Query query) throws IOException {
    assert !(query instanceof WrappedQuery) : "should have unwrapped";
    assert filterCache != null : "must check for caching before calling this method";

    if (query instanceof MatchAllDocsQuery) {
      // bypass the filterCache for MatchAllDocsQuery
      return getLiveDocSet();
    }

    DocSet answer;
    SolrRequestInfo requestInfo = SolrRequestInfo.getRequestInfo();
    if (requestInfo != null && requestInfo.getLimits().isTimeoutEnabled()) {
      // If there is a possibility of timeout for this query, then don't reserve a computation slot.
      // Further, we can't naively wait for an in progress computation to finish, because if we time
      // out before it does then we won't even have partial results to provide. We could possibly
      // wait for the query to finish in parallel with our own results and if they complete first
      // use that instead, but we'll leave that to implement later.
      answer = filterCache.get(query);

      // Not found in the cache so compute and put in the cache
      if (answer == null) {
        answer = getDocSetNC(query, null);
        filterCache.put(query, answer);
      }
    } else {
      answer = filterCache.computeIfAbsent(query, q -> getDocSetNC(q, null));
    }

    assert !(answer instanceof MutableBitDocSet) : "should not be mutable";
    return answer;
  }

  private static final MatchAllDocsQuery MATCH_ALL_DOCS_QUERY = new MatchAllDocsQuery();

  /** Used as a synchronization point to handle the lazy-init of {@link #liveDocs}. */
  private final Object liveDocsCacheLock = new Object();

  private BitDocSet liveDocs;

  private static final BitDocSet EMPTY = new BitDocSet(new FixedBitSet(0), 0);

  private BitDocSet computeLiveDocs() {
    switch (leafContexts.size()) {
      case 0:
        assert numDocs() == 0;
        return EMPTY;
      case 1:
        final Bits onlySegLiveDocs = leafContexts.get(0).reader().getLiveDocs();
        final FixedBitSet fbs;
        if (onlySegLiveDocs == null) {
          // `LeafReader.getLiveDocs()` returns null if no deleted docs -- accordingly, set all bits
          final int onlySegMaxDoc = maxDoc();
          fbs = new FixedBitSet(onlySegMaxDoc);
          fbs.set(0, onlySegMaxDoc);
        } else {
          fbs = FixedBitSet.copyOf(onlySegLiveDocs);
        }
        assert fbs.cardinality() == numDocs();
        return new BitDocSet(fbs, numDocs());
      default:
        final FixedBitSet bs = new FixedBitSet(maxDoc());
        for (LeafReaderContext ctx : leafContexts) {
          final LeafReader r = ctx.reader();
          final Bits segLiveDocs = r.getLiveDocs();
          final int segDocBase = ctx.docBase;
          if (segLiveDocs == null) {
            // `LeafReader.getLiveDocs()` returns null if no deleted docs -- accordingly, set all
            // bits in seg range
            bs.set(segDocBase, segDocBase + r.maxDoc());
          } else {
            DocSetUtil.copyTo(segLiveDocs, 0, r.maxDoc(), bs, segDocBase);
          }
        }
        assert bs.cardinality() == numDocs();
        return new BitDocSet(bs, numDocs());
    }
  }

  private BitDocSet populateLiveDocs(Supplier<BitDocSet> liveDocsSupplier) {
    synchronized (liveDocsCacheLock) {
      if (liveDocs != null) {
        liveDocsHitCount.increment();
      } else {
        liveDocs = liveDocsSupplier.get();
        liveDocsInsertsCount.increment();
      }
    }
    return liveDocs;
  }

  /**
   * Returns an efficient random-access {@link DocSet} of the live docs. It's cached. Never null.
   *
   * @lucene.internal the type of DocSet returned may change in the future
   */
  public BitDocSet getLiveDocSet() throws IOException {
    BitDocSet docs = liveDocs;
    if (docs != null) {
      liveDocsNaiveCacheHitCount.increment();
    } else {
      docs = populateLiveDocs(this::computeLiveDocs);
      // assert DocSetUtil.equals(docs, DocSetUtil.createDocSetGeneric(this, MATCH_ALL_DOCS_QUERY));
    }
    assert docs.size() == numDocs();
    return docs;
  }

  /**
   * Returns an efficient random-access {@link Bits} of the live docs. It's cached. Null means all
   * docs are live. Use this like {@link LeafReader#getLiveDocs()}.
   *
   * @lucene.internal
   */
  // TODO rename to getLiveDocs in 8.0
  public Bits getLiveDocsBits() throws IOException {
    return getIndexReader().hasDeletions() ? getLiveDocSet().getBits() : null;
  }

  /**
   * If some process external to {@link SolrIndexSearcher} has produced a DocSet whose cardinality
   * matches that of `liveDocs`, this method provides such caller the ability to offer its own
   * DocSet to be cached in the searcher. The caller should then use the returned value (which may
   * or may not be derived from the DocSet instance supplied), allowing more efficient memory use.
   *
   * @lucene.internal
   */
  public BitDocSet offerLiveDocs(Supplier<DocSet> docSetSupplier, int suppliedSize) {
    assert suppliedSize == numDocs();
    final BitDocSet ret = liveDocs;
    if (ret != null) {
      liveDocsNaiveCacheHitCount.increment();
      return ret;
    }
    // a few places currently expect BitDocSet
    return populateLiveDocs(() -> makeBitDocSet(docSetSupplier.get()));
  }

  private static Comparator<ExtendedQuery> sortByCost =
      Comparator.comparingInt(ExtendedQuery::getCost);

  /**
   * Returns the set of document ids matching all queries. This method is cache-aware and attempts
   * to retrieve the answer from the cache if possible. If the answer was not cached, it may have
   * been inserted into the cache as a result of this call. This method can handle negative queries.
   * A null/empty list results in {@link #getLiveDocSet()}.
   *
   * <p>The DocSet returned should <b>not</b> be modified.
   */
  public DocSet getDocSet(List<Query> queries) throws IOException {

    ProcessedFilter pf = getProcessedFilter(queries);

    if (pf.postFilter == null) {
      if (pf.answer != null) {
        return pf.answer;
      } else if (pf.filter == null) {
        return getLiveDocSet(); // note: this is what happens when queries is an empty list
      }
    }

    DocSetCollector setCollector = new DocSetCollector(maxDoc());
    Collector collector = setCollector;
    if (pf.postFilter != null) {
      pf.postFilter.setLastDelegate(collector);
      collector = pf.postFilter;
    }

    Query query = pf.filter != null ? pf.filter : MATCH_ALL_DOCS_QUERY;

    search(query, collector);

    if (collector instanceof DelegatingCollector) {
      ((DelegatingCollector) collector).complete();
    }

    return DocSetUtil.getDocSet(setCollector, this);
  }

  /**
   * INTERNAL: The response object from {@link #getProcessedFilter(List)}. Holds a filter and
   * postFilter pair that together match a set of documents. Either of them may be null, in which
   * case the semantics are to match everything.
   *
   * @see #getProcessedFilter(List)
   */
  public static class ProcessedFilter {
    // maybe null. Sometimes we have a docSet answer that represents the complete answer or result.
    public DocSet answer;
    public Query filter; // maybe null.  Scoring is irrelevant / unspecified.
    public DelegatingCollector postFilter; // maybe null
  }

  /**
   * INTERNAL: Processes conjunction (AND) of the queries into a {@link ProcessedFilter} result.
   * Queries may be null/empty thus doesn't restrict the matching docs. Queries typically are
   * resolved against the filter cache, and populate it.
   */
  public ProcessedFilter getProcessedFilter(List<Query> queries) throws IOException {
    ProcessedFilter pf = new ProcessedFilter();
    if (queries == null || queries.size() == 0) {
      return pf;
    }

    // We combine all the filter queries that come from the filter cache into "answer".
    // This might become pf.answer but not if there are any non-cached filters
    DocSet answer = null;

    boolean[] neg = new boolean[queries.size()];
    DocSet[] sets = new DocSet[queries.size()];
    List<ExtendedQuery> notCached = null;
    List<PostFilter> postFilters = null;

    int end = 0; // size of "sets" and "neg"; parallel arrays

    for (Query q : queries) {
      if (q instanceof ExtendedQuery) {
        ExtendedQuery eq = (ExtendedQuery) q;
        if (!eq.getCache()) {
          if (eq.getCost() >= 100 && eq instanceof PostFilter) {
            if (postFilters == null) postFilters = new ArrayList<>(sets.length - end);
            postFilters.add((PostFilter) q);
          } else {
            if (notCached == null) notCached = new ArrayList<>(sets.length - end);
            notCached.add((ExtendedQuery) q);
          }
          continue;
        }
      }

      if (filterCache == null) {
        // there is no cache: don't pull bitsets
        if (notCached == null) notCached = new ArrayList<>(sets.length - end);
        WrappedQuery uncached = new WrappedQuery(q);
        uncached.setCache(false);
        notCached.add(uncached);
        continue;
      }

      Query posQuery = QueryUtils.getAbs(q);
      DocSet docSet = getPositiveDocSet(posQuery);
      // Negative query if absolute value different from original
      if (Objects.equals(q, posQuery)) {
        // keep track of the smallest positive set; use "answer" for this.
        if (answer == null) {
          answer = docSet;
          continue;
        }
        // note: assume that size() is cached.  It generally comes from the cache, so should be.
        if (docSet.size() < answer.size()) {
          // swap answer & docSet so that answer is smallest
          DocSet tmp = answer;
          answer = docSet;
          docSet = tmp;
        }
        neg[end] = false;
      } else {
        neg[end] = true;
      }
      sets[end++] = docSet;
    } // end of queries

    if (end > 0) {
      // Are all of our normal cached filters negative?
      if (answer == null) {
        answer = getLiveDocSet();
      }

      // This optimizes for the case where we have more than 2 filters and instead
      // of copying the bitsets we make one mutable bitset. We should only do this
      // for BitDocSet since it clones the backing bitset for andNot and intersection.
      if (end > 1 && answer instanceof BitDocSet) {
        answer = MutableBitDocSet.fromBitDocSet((BitDocSet) answer);
      }

      // do negative queries first to shrink set size
      for (int i = 0; i < end; i++) {
        if (neg[i]) answer = answer.andNot(sets[i]);
      }

      for (int i = 0; i < end; i++) {
        if (!neg[i]) answer = answer.intersection(sets[i]);
      }

      // Make sure to keep answer as an immutable DocSet if we made it mutable
      answer = MutableBitDocSet.unwrapIfMutable(answer);
    }

    // ignore "answer" if it simply matches all docs
    if (answer != null && answer.size() == numDocs()) {
      answer = null;
    }

    // answer is done.

    // If no notCached nor postFilters, we can return now.
    if (notCached == null && postFilters == null) {
      // "answer" is the only part of the filter, so set it.
      if (answer != null) {
        pf.answer = answer;
        pf.filter = answer.makeQuery();
      }
      return pf;
    }
    // pf.answer will remain null ...  (our local "answer" var is not the complete answer)

    // Set pf.filter based on combining "answer" and "notCached"
    if (notCached == null) {
      if (answer != null) {
        pf.filter = answer.makeQuery();
      }
    } else {
      notCached.sort(sortByCost); // pointless?
      final BooleanQuery.Builder builder = new BooleanQuery.Builder();
      if (answer != null) {
        builder.add(answer.makeQuery(), Occur.FILTER);
      }
      for (ExtendedQuery eq : notCached) {
        Query q = eq.getCostAppliedQuery();
        builder.add(q, Occur.FILTER);
      }
      pf.filter = builder.build();
    }

    // Set pf.postFilter
    if (postFilters != null) {
      postFilters.sort(sortByCost);
      for (int i = postFilters.size() - 1; i >= 0; i--) {
        DelegatingCollector prev = pf.postFilter;
        pf.postFilter = postFilters.get(i).getFilterCollector(this);
        if (prev != null) pf.postFilter.setDelegate(prev);
      }
    }

    return pf;
  }

  /**
   * @lucene.internal
   */
  public DocSet getDocSet(DocsEnumState deState) throws IOException {
    int largestPossible = deState.termsEnum.docFreq();
    boolean useCache = filterCache != null && largestPossible >= deState.minSetSizeCached;

    if (useCache) {
      TermQuery key = new TermQuery(new Term(deState.fieldName, deState.termsEnum.term()));
      return filterCache.computeIfAbsent(
          key,
          (IOFunction<? super Query, ? extends DocSet>) k -> getResult(deState, largestPossible));
    }

    return getResult(deState, largestPossible);
  }

  private DocSet getResult(DocsEnumState deState, int largestPossible) throws IOException {
    int smallSetSize = DocSetUtil.smallSetSize(maxDoc());
    int scratchSize = Math.min(smallSetSize, largestPossible);
    if (deState.scratch == null || deState.scratch.length < scratchSize)
      deState.scratch = new int[scratchSize];

    final int[] docs = deState.scratch;
    int upto = 0;
    int bitsSet = 0;
    FixedBitSet fbs = null;

    PostingsEnum postingsEnum = deState.termsEnum.postings(deState.postingsEnum, PostingsEnum.NONE);
    postingsEnum = BitsFilteredPostingsEnum.wrap(postingsEnum, deState.liveDocs);
    if (deState.postingsEnum == null) {
      deState.postingsEnum = postingsEnum;
    }

    if (postingsEnum instanceof MultiPostingsEnum) {
      MultiPostingsEnum.EnumWithSlice[] subs = ((MultiPostingsEnum) postingsEnum).getSubs();
      int numSubs = ((MultiPostingsEnum) postingsEnum).getNumSubs();
      for (int subindex = 0; subindex < numSubs; subindex++) {
        MultiPostingsEnum.EnumWithSlice sub = subs[subindex];
        if (sub.postingsEnum == null) continue;
        int base = sub.slice.start;
        int docid;

        if (largestPossible > docs.length) {
          if (fbs == null) fbs = new FixedBitSet(maxDoc());
          while ((docid = sub.postingsEnum.nextDoc()) != DocIdSetIterator.NO_MORE_DOCS) {
            fbs.set(docid + base);
            bitsSet++;
          }
        } else {
          while ((docid = sub.postingsEnum.nextDoc()) != DocIdSetIterator.NO_MORE_DOCS) {
            docs[upto++] = docid + base;
          }
        }
      }
    } else {
      int docid;
      if (largestPossible > docs.length) {
        fbs = new FixedBitSet(maxDoc());
        while ((docid = postingsEnum.nextDoc()) != DocIdSetIterator.NO_MORE_DOCS) {
          fbs.set(docid);
          bitsSet++;
        }
      } else {
        while ((docid = postingsEnum.nextDoc()) != DocIdSetIterator.NO_MORE_DOCS) {
          docs[upto++] = docid;
        }
      }
    }

    DocSet result;
    if (fbs != null) {
      for (int i = 0; i < upto; i++) {
        fbs.set(docs[i]);
      }
      bitsSet += upto;
      result = new BitDocSet(fbs, bitsSet);
    } else {
      result = upto == 0 ? DocSet.empty() : new SortedIntDocSet(Arrays.copyOf(docs, upto));
    }
    return result;
  }

  // query must be positive
  protected DocSet getDocSetNC(Query query, DocSet filter) throws IOException {
    return DocSetUtil.createDocSet(this, query, filter);
  }

  /**
   * Returns the set of document ids matching both the query. This method is cache-aware and
   * attempts to retrieve a DocSet of the query from the cache if possible. If the answer was not
   * cached, it may have been inserted into the cache as a result of this call.
   *
   * @return Non-null DocSet meeting the specified criteria. Should <b>not</b> be modified by the
   *     caller.
   * @see #getDocSet(Query,DocSet)
   */
  public DocSet getDocSet(Query query) throws IOException {
    return getDocSet(query, null);
  }

  /**
   * Returns the set of document ids matching both the query and the filter. This method is
   * cache-aware and attempts to retrieve a DocSet of the query from the cache if possible. If the
   * answer was not cached, it may have been inserted into the cache as a result of this call.
   *
   * @param filter may be null if none
   * @return Non-null DocSet meeting the specified criteria. Should <b>not</b> be modified by the
   *     caller.
   */
  public DocSet getDocSet(Query query, DocSet filter) throws IOException {
    boolean doCache = filterCache != null;
    if (query instanceof ExtendedQuery) {
      if (!((ExtendedQuery) query).getCache()) {
        doCache = false;
      }
      if (query instanceof WrappedQuery) {
        query = ((WrappedQuery) query).getWrappedQuery();
      }
    }

    if (!doCache) {
      query = QueryUtils.makeQueryable(query);
      return getDocSetNC(query, filter);
    }

    // Get the absolute value (positive version) of this query. If we
    // get back the same reference, we know it's positive.
    Query absQ = QueryUtils.getAbs(query);
    boolean positive = Objects.equals(absQ, query);

    DocSet absAnswer = getAndCacheDocSet(absQ);

    if (filter == null) {
      return positive ? absAnswer : getLiveDocSet().andNot(absAnswer);
    } else {
      return positive ? absAnswer.intersection(filter) : filter.andNot(absAnswer);
    }
  }

  /**
   * Returns documents matching both <code>query</code> and <code>filter</code> and sorted by <code>
   * sort</code>.
   *
   * <p>This method is cache aware and may retrieve <code>filter</code> from the cache or make an
   * insertion into the cache as a result of this call.
   *
   * <p>FUTURE: The returned DocList may be retrieved from a cache.
   *
   * @param filter may be null
   * @param lsort criteria by which to sort (if null, query relevance is used)
   * @param offset offset into the list of documents to return
   * @param len maximum number of documents to return
   * @return DocList meeting the specified criteria, should <b>not</b> be modified by the caller.
   * @throws IOException If there is a low-level I/O error.
   */
  public DocList getDocList(Query query, Query filter, Sort lsort, int offset, int len)
      throws IOException {
    QueryCommand qc = new QueryCommand();
    qc.setQuery(query).setFilterList(filter).setSort(lsort).setOffset(offset).setLen(len);
    QueryResult qr = new QueryResult();
    search(qr, qc);
    return qr.getDocList();
  }

  /**
   * Returns documents matching both <code>query</code> and the intersection of the <code>filterList
   * </code>, sorted by <code>sort</code>.
   *
   * <p>This method is cache aware and may retrieve <code>filter</code> from the cache or make an
   * insertion into the cache as a result of this call.
   *
   * <p>FUTURE: The returned DocList may be retrieved from a cache.
   *
   * @param filterList may be null
   * @param lsort criteria by which to sort (if null, query relevance is used)
   * @param offset offset into the list of documents to return
   * @param len maximum number of documents to return
   * @return DocList meeting the specified criteria, should <b>not</b> be modified by the caller.
   * @throws IOException If there is a low-level I/O error.
   */
  public DocList getDocList(
      Query query, List<Query> filterList, Sort lsort, int offset, int len, int flags)
      throws IOException {
    QueryCommand qc = new QueryCommand();
    qc.setQuery(query)
        .setFilterList(filterList)
        .setSort(lsort)
        .setOffset(offset)
        .setLen(len)
        .setFlags(flags);
    QueryResult qr = new QueryResult();
    search(qr, qc);
    return qr.getDocList();
  }

  public static final int NO_CHECK_QCACHE = 0x80000000;
  public static final int GET_DOCSET = 0x40000000;
  static final int NO_CHECK_FILTERCACHE = 0x20000000;
  static final int NO_SET_QCACHE = 0x10000000;
  static final int SEGMENT_TERMINATE_EARLY = 0x08;
  public static final int TERMINATE_EARLY = 0x04;
  public static final int GET_DOCLIST = 0x02; // get the documents actually returned in a response
  public static final int GET_SCORES = 0x01;

  private static boolean sortIncludesOtherThanScore(final Sort sort) {
    if (sort == null) {
      return false;
    }
    final SortField[] sortFields = sort.getSort();
    return sortFields.length > 1 || sortFields[0].getType() != Type.SCORE;
  }

  private boolean useFilterCacheForDynamicScoreQuery(boolean needSort, QueryCommand cmd) {
    if (!useFilterForSortedQuery) {
      // under no circumstance use filterCache
      return false;
    } else if (!needSort) {
      // if don't need to sort at all, doesn't matter whether score would be needed
      return true;
    } else {
      // we _do_ need to sort; only use filterCache if `score` is not a factor for sort
      final Sort sort = cmd.getSort();
      if (sort == null) {
        // defaults to sort-by-score, so can't use filterCache
        return false;
      } else {
        return Arrays.stream(sort.getSort())
            .noneMatch((sf) -> sf.getType() == SortField.Type.SCORE);
      }
    }
  }

  /**
   * getDocList version that uses+populates query and filter caches. In the event of a timeout, the
   * cache is not populated.
   */
  private void getDocListC(QueryResult qr, QueryCommand cmd) throws IOException {
    DocListAndSet out = new DocListAndSet();
    qr.setDocListAndSet(out);
    QueryResultKey key = null;
    int maxDocRequested = cmd.getOffset() + cmd.getLen();
    // check for overflow, and check for # docs in index
    if (maxDocRequested < 0 || maxDocRequested > maxDoc()) maxDocRequested = maxDoc();
    int supersetMaxDoc = maxDocRequested;
    DocList superset = null;

    int flags = cmd.getFlags();
    Query q = cmd.getQuery();
    if (q instanceof ExtendedQuery) {
      ExtendedQuery eq = (ExtendedQuery) q;
      if (!eq.getCache()) {
        flags |= (NO_CHECK_QCACHE | NO_SET_QCACHE | NO_CHECK_FILTERCACHE);
      }
    }

    // we can try and look up the complete query in the cache.
    if (queryResultCache != null
        && (flags & (NO_CHECK_QCACHE | NO_SET_QCACHE)) != ((NO_CHECK_QCACHE | NO_SET_QCACHE))) {
      // all the current flags can be reused during warming,
      // so set all of them on the cache key.
      key =
          new QueryResultKey(q, cmd.getFilterList(), cmd.getSort(), flags, cmd.getMinExactCount());
      if ((flags & NO_CHECK_QCACHE) == 0) {
        superset = queryResultCache.get(key);

        if (superset != null) {
          // check that the cache entry has scores recorded if we need them
          if ((flags & GET_SCORES) == 0 || superset.hasScores()) {
            // NOTE: subset() returns null if the DocList has fewer docs than
            // requested
            out.docList = superset.subset(cmd.getOffset(), cmd.getLen());
          }
        }
        if (out.docList != null) {
          // found the docList in the cache... now check if we need the docset too.
          // OPT: possible future optimization - if the doclist contains all the matches,
          // use it to make the docset instead of rerunning the query.
          if (out.docSet == null && ((flags & GET_DOCSET) != 0)) {
            if (cmd.getFilterList() == null) {
              out.docSet = getDocSet(cmd.getQuery());
            } else {
              List<Query> newList = new ArrayList<>(cmd.getFilterList().size() + 1);
              newList.add(cmd.getQuery());
              newList.addAll(cmd.getFilterList());
              out.docSet = getDocSet(newList);
            }
          }
          return;
        }
      }

      // If we are going to generate the result, bump up to the
      // next resultWindowSize for better caching.

      if ((flags & NO_SET_QCACHE) == 0) {
        // handle 0 special case as well as avoid idiv in the common case.
        if (maxDocRequested < queryResultWindowSize) {
          supersetMaxDoc = queryResultWindowSize;
        } else {
          supersetMaxDoc =
              ((maxDocRequested - 1) / queryResultWindowSize + 1) * queryResultWindowSize;
          if (supersetMaxDoc < 0) supersetMaxDoc = maxDocRequested;
        }
      } else {
        key = null; // we won't be caching the result
      }
    }
    cmd.setSupersetMaxDoc(supersetMaxDoc);

    // OK, so now we need to generate an answer.
    // One way to do that would be to check if we have an unordered list
    // of results for the base query. If so, we can apply the filters and then
    // sort by the resulting set. This can only be used if:
    // - the sort doesn't contain score
    // - we don't want score returned.

    // check if we should try and use the filter cache
    final boolean needSort;
    final boolean useFilterCache;
    if ((flags & (GET_SCORES | NO_CHECK_FILTERCACHE)) != 0 || filterCache == null) {
      needSort = true; // this value should be irrelevant when `useFilterCache=false`
      useFilterCache = false;
    } else if (q instanceof MatchAllDocsQuery
        || (useFilterForSortedQuery && QueryUtils.isConstantScoreQuery(q))) {
      // special-case MatchAllDocsQuery: implicit default useFilterForSortedQuery=true;
      // otherwise, default behavior should not risk filterCache thrashing, so require
      // `useFilterForSortedQuery==true`

      // We only need to sort if we're returning results AND sorting by something other than SCORE
      // (sort by "score" alone is pointless for these constant score queries)
      final Sort sort = cmd.getSort();
      needSort = cmd.getLen() > 0 && sortIncludesOtherThanScore(sort);
      if (!needSort) {
        useFilterCache = true;
      } else {
        /*
        NOTE: if `sort:score` is specified, it will have no effect, so we really _could_ in
        principle always use filterCache; but this would be a user request misconfiguration,
        and supporting it would require us to mess with user sort, or ignore the fact that sort
        expects `score` to be present ... so just make the optimization contingent on the absence
        of `score` in the requested sort.
         */
        useFilterCache =
            Arrays.stream(sort.getSort()).noneMatch((sf) -> sf.getType() == SortField.Type.SCORE);
      }
    } else {
      // for non-constant-score queries, must sort unless no docs requested
      needSort = cmd.getLen() > 0;
      useFilterCache = useFilterCacheForDynamicScoreQuery(needSort, cmd);
    }

    if (useFilterCache) {
      // now actually use the filter cache.
      // for large filters that match few documents, this may be
      // slower than simply re-executing the query.
      if (out.docSet == null) {
        out.docSet = getDocSet(cmd.getQuery());
        List<Query> filterList = cmd.getFilterList();
        if (filterList != null && !filterList.isEmpty()) {
          out.docSet = DocSetUtil.getDocSet(out.docSet.intersection(getDocSet(filterList)), this);
        }
      }
      // todo: there could be a sortDocSet that could take a list of
      // the filters instead of anding them first...
      // perhaps there should be a multi-docset-iterator
      if (needSort) {
        fullSortCount.increment();
        sortDocSet(qr, cmd);
      } else {
        skipSortCount.increment();
        // put unsorted list in place
        out.docList = constantScoreDocList(cmd.getOffset(), cmd.getLen(), out.docSet);
        if (0 == cmd.getSupersetMaxDoc()) {
          // this is the only case where `cursorMark && !needSort`
          qr.setNextCursorMark(cmd.getCursorMark());
        } else {
          // cursorMark should always add a `uniqueKey` sort field tie-breaker, which
          // should prevent `needSort` from ever being false in conjunction with
          // cursorMark, _except_ in the event of `rows=0` (accounted for in the clause
          // above)
          assert cmd.getCursorMark() == null;
        }
      }
    } else {
      fullSortCount.increment();
      // do it the normal way...
      if ((flags & GET_DOCSET) != 0) {
        // this currently conflates returning the docset for the base query vs
        // the base query and all filters.
        DocSet qDocSet = getDocListAndSetNC(qr, cmd);
        // cache the docSet matching the query w/o filtering
        if (qDocSet != null && filterCache != null && !qr.isPartialResults())
          filterCache.put(cmd.getQuery(), qDocSet);
      } else {
        getDocListNC(qr, cmd);
      }
      assert null != out.docList : "docList is null";
    }

    if (null == cmd.getCursorMark()) {
      // Kludge...
      // we can't use DocSlice.subset, even though it should be an identity op
      // because it gets confused by situations where there are lots of matches, but
      // less docs in the slice then were requested, (due to the cursor)
      // so we have to short circuit the call.
      // None of which is really a problem since we can't use caching with
      // cursors anyway, but it still looks weird to have to special case this
      // behavior based on this condition - hence the long explanation.
      superset = out.docList;
      out.docList = superset.subset(cmd.getOffset(), cmd.getLen());
    } else {
      // sanity check our cursor assumptions
      assert null == superset : "cursor: superset isn't null";
      assert 0 == cmd.getOffset() : "cursor: command offset mismatch";
      assert 0 == out.docList.offset() : "cursor: docList offset mismatch";
      assert cmd.getLen() >= supersetMaxDoc
          : "cursor: superset len mismatch: " + cmd.getLen() + " vs " + supersetMaxDoc;
    }

    // lastly, put the superset in the cache if the size is less than or equal
    // to queryResultMaxDocsCached
    if (key != null && superset.size() <= queryResultMaxDocsCached && !qr.isPartialResults()) {
      queryResultCache.put(key, superset);
    }
  }

  private Relation populateScoresIfNeeded(
      QueryCommand cmd, boolean needScores, TopDocs topDocs, Query query, ScoreMode scoreModeUsed)
      throws IOException {
    if (cmd.getSort() != null && !(cmd.getQuery() instanceof RankQuery) && needScores) {
      TopFieldCollector.populateScores(topDocs.scoreDocs, this, query);
    }
    if (scoreModeUsed == ScoreMode.COMPLETE || scoreModeUsed == ScoreMode.COMPLETE_NO_SCORES) {
      return TotalHits.Relation.EQUAL_TO;
    } else {
      return topDocs.totalHits.relation;
    }
  }

  /**
   * Helper method for extracting the {@link FieldDoc} sort values from a {@link TopFieldDocs} when
   * available and making the appropriate call to {@link QueryResult#setNextCursorMark} when
   * applicable.
   *
   * @param qr <code>QueryResult</code> to modify
   * @param qc <code>QueryCommand</code> for context of method
   * @param topDocs May or may not be a <code>TopFieldDocs</code>
   */
  private void populateNextCursorMarkFromTopDocs(QueryResult qr, QueryCommand qc, TopDocs topDocs) {
    // TODO: would be nice to rename & generalize this method for non-cursor cases...
    // ...would be handy to reuse the ScoreDoc/FieldDoc sort vals directly in distrib sort
    // ...but that has non-trivial queryResultCache implications
    // See: SOLR-5595

    if (null == qc.getCursorMark()) {
      // nothing to do, short circuit out
      return;
    }

    final CursorMark lastCursorMark = qc.getCursorMark();

    // if we have a cursor, then we have a sort that at minimum involves uniqueKey..
    // so we must have a TopFieldDocs containing FieldDoc[]
    assert topDocs instanceof TopFieldDocs : "TopFieldDocs cursor constraint violated";
    final TopFieldDocs topFieldDocs = (TopFieldDocs) topDocs;
    final ScoreDoc[] scoreDocs = topFieldDocs.scoreDocs;

    if (0 == scoreDocs.length) {
      // no docs on this page, re-use existing cursor mark
      qr.setNextCursorMark(lastCursorMark);
    } else {
      ScoreDoc lastDoc = scoreDocs[scoreDocs.length - 1];
      assert lastDoc instanceof FieldDoc : "FieldDoc cursor constraint violated";

      List<Object> lastFields = Arrays.<Object>asList(((FieldDoc) lastDoc).fields);
      CursorMark nextCursorMark = lastCursorMark.createNext(lastFields);
      assert null != nextCursorMark : "null nextCursorMark";
      qr.setNextCursorMark(nextCursorMark);
    }
  }

  /**
   * Helper method for inspecting QueryCommand and creating the appropriate {@link TopDocsCollector}
   *
   * @param len the number of docs to return
   * @param cmd The Command whose properties should determine the type of TopDocsCollector to use.
   */
  private TopDocsCollector<? extends ScoreDoc> buildTopDocsCollector(int len, QueryCommand cmd)
      throws IOException {
    int minNumFound = cmd.getMinExactCount();
    Query q = cmd.getQuery();
    if (q instanceof RankQuery) {
      RankQuery rq = (RankQuery) q;
      return rq.getTopDocsCollector(len, cmd, this);
    }

    if (null == cmd.getSort()) {
      assert null == cmd.getCursorMark() : "have cursor but no sort";
      return TopScoreDocCollector.create(len, minNumFound);
    } else {
      // we have a sort
      final Sort weightedSort = weightSort(cmd.getSort());
      final CursorMark cursor = cmd.getCursorMark();

      final FieldDoc searchAfter = (null != cursor ? cursor.getSearchAfterFieldDoc() : null);
      return TopFieldCollector.create(weightedSort, len, searchAfter, minNumFound);
    }
  }

  private void getDocListNC(QueryResult qr, QueryCommand cmd) throws IOException {
    final int len = cmd.getSupersetMaxDoc();
    int last = len;
    if (last < 0 || last > maxDoc()) last = maxDoc();
    final int lastDocRequested = last;
    final int nDocsReturned;
    final int totalHits;
    final float maxScore;
    final int[] ids;
    final float[] scores;

    final boolean needScores = (cmd.getFlags() & GET_SCORES) != 0;

    final ProcessedFilter pf = getProcessedFilter(cmd.getFilterList());
    final Query query =
        QueryUtils.combineQueryAndFilter(QueryUtils.makeQueryable(cmd.getQuery()), pf.filter);
    final Relation hitsRelation;

    // handle zero case...
    if (lastDocRequested <= 0) {
      final float[] topscore = new float[] {Float.NEGATIVE_INFINITY};
      final int[] numHits = new int[1];

      final Collector collector;

      if (!needScores) {
        collector =
            new SimpleCollector() {
              @Override
              public void collect(int doc) {
                numHits[0]++;
              }

              @Override
              public ScoreMode scoreMode() {
                return ScoreMode.COMPLETE_NO_SCORES;
              }
            };
      } else {
        collector =
            new SimpleCollector() {
              Scorable scorer;

              @Override
              public void setScorer(Scorable scorer) {
                this.scorer = scorer;
              }

              @Override
              public void collect(int doc) throws IOException {
                numHits[0]++;
                float score = scorer.score();
                if (score > topscore[0]) topscore[0] = score;
              }

              @Override
              public ScoreMode scoreMode() {
                return ScoreMode.COMPLETE;
              }
            };
      }

      buildAndRunCollectorChain(qr, query, collector, cmd, pf.postFilter);

      nDocsReturned = 0;
      ids = new int[nDocsReturned];
      scores = new float[nDocsReturned];
      totalHits = numHits[0];
      maxScore = totalHits > 0 ? topscore[0] : 0.0f;
      // no docs on this page, so cursor doesn't change
      qr.setNextCursorMark(cmd.getCursorMark());
      hitsRelation = Relation.EQUAL_TO;
    } else {
      if (log.isInfoEnabled()) {
        log.info("calling from 2, query: {}", query.getClass());
      }
      final TopDocs topDocs;
      if (!allowMT(pf.postFilter, cmd, query)) {
        if (log.isInfoEnabled()) {
          log.info("skipping collector manager");
        }
        final TopDocsCollector<?> topCollector = buildTopDocsCollector(len, cmd);
        MaxScoreCollector maxScoreCollector = null;
        Collector collector = topCollector;
        if (needScores) {
          maxScoreCollector = new MaxScoreCollector();
          collector = MultiCollector.wrap(topCollector, maxScoreCollector);
        }
        final ScoreMode scoreModeUsed =
            buildAndRunCollectorChain(qr, query, collector, cmd, pf.postFilter).scoreMode();

        totalHits = topCollector.getTotalHits();
        topDocs = topCollector.topDocs(0, len);
        hitsRelation = populateScoresIfNeeded(cmd, needScores, topDocs, query, scoreModeUsed);
        populateNextCursorMarkFromTopDocs(qr, cmd, topDocs);

        maxScore =
            totalHits > 0
                ? (maxScoreCollector == null ? Float.NaN : maxScoreCollector.getMaxScore())
                : 0.0f;
        nDocsReturned = topDocs.scoreDocs.length;

      } else {
        if (log.isInfoEnabled()) {
          log.info("using CollectorManager");
        }
        final SearchResult searchResult =
            searchCollectorManagers(len, cmd, query, true, needScores, false);
        final Object[] res = searchResult.result;
        final TopDocsResult result = (TopDocsResult) res[0];

        totalHits = result.totalHits;
        topDocs = result.topDocs;

        if (res.length > 1) {
          MaxScoreResult result2 = (MaxScoreResult) res[1];
          maxScore = totalHits > 0 ? result2.maxScore : 0.0f;
        } else {
          maxScore = Float.NaN;
        }

        populateNextCursorMarkFromTopDocs(qr, cmd, topDocs);
        hitsRelation =
            populateScoresIfNeeded(cmd, needScores, topDocs, query, searchResult.scoreMode);
        nDocsReturned = topDocs.scoreDocs.length;
      }

      ids = new int[nDocsReturned];
      scores = needScores ? new float[nDocsReturned] : null;
      for (int i = 0; i < nDocsReturned; i++) {
        ScoreDoc scoreDoc = topDocs.scoreDocs[i];
        ids[i] = scoreDoc.doc;
        if (scores != null) scores[i] = scoreDoc.score;
      }
    }

    int sliceLen = Math.min(lastDocRequested, nDocsReturned);
    if (sliceLen < 0) sliceLen = 0;
    qr.setDocList(new DocSlice(0, sliceLen, ids, scores, totalHits, maxScore, hitsRelation));
  }

  SearchResult searchCollectorManagers(
      int len,
      QueryCommand cmd,
      Query query,
      boolean needTopDocs,
      boolean needMaxScore,
      boolean needDocSet)
      throws IOException {
    Collection<CollectorManager<Collector, Object>> collectors = new ArrayList<>();

    Collector[] firstCollectors = new Collector[3];

    if (needTopDocs) {

      collectors.add(
          new CollectorManager<>() {
            @Override
            public Collector newCollector() throws IOException {
              @SuppressWarnings("rawtypes")
              TopDocsCollector collector = buildTopDocsCollector(len, cmd);
              if (firstCollectors[0] == null) {
                firstCollectors[0] = collector;
              }
              return collector;
            }

            @Override
            @SuppressWarnings("rawtypes")
            public Object reduce(Collection collectors) throws IOException {

              TopDocs[] topDocs = new TopDocs[collectors.size()];

              int totalHits = -1;
              int i = 0;

              Collector collector;
              for (Object o : collectors) {
                collector = (Collector) o;
                if (collector instanceof TopDocsCollector) {
                  TopDocs td = ((TopDocsCollector) collector).topDocs(0, len);
                  assert td != null : Arrays.asList(topDocs);
                  topDocs[i++] = td;
                }
              }

              TopDocs mergedTopDocs = null;

              if (topDocs.length > 0 && topDocs[0] != null) {
                if (topDocs[0] instanceof TopFieldDocs) {
                  TopFieldDocs[] topFieldDocs =
                      Arrays.copyOf(topDocs, topDocs.length, TopFieldDocs[].class);
                  mergedTopDocs = TopFieldDocs.merge(weightSort(cmd.getSort()), len, topFieldDocs);
                } else {
                  mergedTopDocs = TopDocs.merge(0, len, topDocs);
                }
                totalHits = (int) mergedTopDocs.totalHits.value;
              }
              return new TopDocsResult(mergedTopDocs, totalHits);
            }
          });
    }
    if (needMaxScore) {
      collectors.add(
          new CollectorManager<>() {
            @Override
            public Collector newCollector() throws IOException {
              MaxScoreCollector collector = new MaxScoreCollector();
              if (firstCollectors[1] == null) {
                firstCollectors[1] = collector;
              }
              return collector;
            }

            @Override
            @SuppressWarnings("rawtypes")
            public Object reduce(Collection collectors) throws IOException {

              MaxScoreCollector collector;
              float maxScore = 0.0f;
              for (Iterator var4 = collectors.iterator();
                  var4.hasNext();
                  maxScore = Math.max(maxScore, collector.getMaxScore())) {
                collector = (MaxScoreCollector) var4.next();
              }

              return new MaxScoreResult(maxScore);
            }
          });
    }
    if (needDocSet) {
      int maxDoc = rawReader.maxDoc();
      log.error("raw read max={}", rawReader.maxDoc());

      LeafSlice[] leaves = getSlices();
      int[] docBase = new int[1];

      //   DocSetCollector collector = new DocSetCollector(maxDoc);

      ThreadSafeBitSet bits = new ThreadSafeBitSet(14, 2);

      collectors.add(
          new CollectorManager<>() {
            @Override
            public Collector newCollector() throws IOException {
              int numDocs = 0;

              if (leaves != null) {
                LeafSlice leaf = leaves[docBase[0]++];

                for (LeafReaderContext reader : leaf.leaves) {
                  numDocs += reader.reader().maxDoc();
                }
              } else {
                numDocs = maxDoc();
              }
              log.error("new docset collector for {} max={}", numDocs, maxDoc());

              return new ThreadSafeBitSetCollector(bits, maxDoc);
            }

            @Override
            @SuppressWarnings({"rawtypes"})
            public Object reduce(Collection collectors) throws IOException {

              return new DocSetResult(
                  ((ThreadSafeBitSetCollector) collectors.iterator().next()).getDocSet());
            }
          });
    }

    @SuppressWarnings({"unchecked", "rawtypes"})
    CollectorManager<Collector, Object>[] colls = collectors.toArray(new CollectorManager[0]);
    SolrMultiCollectorManager manager = new SolrMultiCollectorManager(colls);
    Object[] ret;
    try {
      ret = super.search(query, manager);
    } catch (Exception ex) {
      if (ex instanceof RuntimeException
          && ex.getCause() != null
          && ex.getCause() instanceof ExecutionException
          && ex.getCause().getCause() != null
          && ex.getCause().getCause() instanceof RuntimeException) {
        throw (RuntimeException) ex.getCause().getCause();
      } else {
        throw ex;
      }
    }

    ScoreMode scoreMode = null;
    for (Collector collector : firstCollectors) {
      if (collector != null) {
        if (scoreMode == null) {
          scoreMode = collector.scoreMode();
        } else if (scoreMode != collector.scoreMode()) {
          scoreMode = ScoreMode.COMPLETE;
        }
      }
    }

    return new SearchResult(scoreMode, ret);
  }

  static class TopDocsResult {
    final TopDocs topDocs;
    final int totalHits;

    public TopDocsResult(TopDocs topDocs, int totalHits) {
      this.topDocs = topDocs;
      this.totalHits = totalHits;
    }
  }

  static class MaxScoreResult {
    final float maxScore;

    public MaxScoreResult(float maxScore) {
      this.maxScore = maxScore;
    }
  }

  static class DocSetResult {
    final DocSet docSet;

    public DocSetResult(DocSet docSet) {
      this.docSet = docSet;
    }
  }

  static class SearchResult {
    final Object[] result;
    final ScoreMode scoreMode;

    public SearchResult(ScoreMode scoreMode, Object[] result) {
      this.scoreMode = scoreMode;
      this.result = result;
    }
  }

  // any DocSet returned is for the query only, without any filtering... that way it may
  // be cached if desired.
  private DocSet getDocListAndSetNC(QueryResult qr, QueryCommand cmd) throws IOException {
    final int len = cmd.getSupersetMaxDoc();
    int last = len;
    if (last < 0 || last > maxDoc()) last = maxDoc();
    final int lastDocRequested = last;
    final int nDocsReturned;
    final int totalHits;
    float maxScore = Float.NaN;
    final int[] ids;
    final float[] scores;
    DocSet set = null;

    final boolean needScores = (cmd.getFlags() & GET_SCORES) != 0;
    final int maxDoc = maxDoc();
    cmd.setMinExactCount(Integer.MAX_VALUE); // We need the full DocSet

    final ProcessedFilter pf = getProcessedFilter(cmd.getFilterList());
    final Query query =
        QueryUtils.combineQueryAndFilter(QueryUtils.makeQueryable(cmd.getQuery()), pf.filter);

    // handle zero case...
    if (lastDocRequested <= 0) {
      final float[] topscore = new float[] {Float.NEGATIVE_INFINITY};

      final Collector collector;
      final DocSetCollector setCollector = new DocSetCollector(maxDoc);

      if (!needScores) {
        collector = setCollector;
      } else {
        final Collector topScoreCollector =
            new SimpleCollector() {

              Scorable scorer;

              @Override
              public void setScorer(Scorable scorer) throws IOException {
                this.scorer = scorer;
              }

              @Override
              public void collect(int doc) throws IOException {
                float score = scorer.score();
                if (score > topscore[0]) topscore[0] = score;
              }

              @Override
              public ScoreMode scoreMode() {
                return ScoreMode.TOP_SCORES;
              }
            };

        collector = MultiCollector.wrap(setCollector, topScoreCollector);
      }

      buildAndRunCollectorChain(qr, query, collector, cmd, pf.postFilter);

      set = DocSetUtil.getDocSet(setCollector, this);

      nDocsReturned = 0;
      ids = new int[nDocsReturned];
      scores = new float[nDocsReturned];
      totalHits = set.size();
      maxScore = totalHits > 0 ? topscore[0] : 0.0f;
      // no docs on this page, so cursor doesn't change
      qr.setNextCursorMark(cmd.getCursorMark());
    } else {
      final TopDocs topDocs;
      if (!allowMT(pf.postFilter, cmd, query)) {
        @SuppressWarnings({"rawtypes"})
        final TopDocsCollector<? extends ScoreDoc> topCollector = buildTopDocsCollector(len, cmd);
        final DocSetCollector setCollector = new DocSetCollector(maxDoc);
        MaxScoreCollector maxScoreCollector = null;
        List<Collector> collectors = new ArrayList<>(Arrays.asList(topCollector, setCollector));

        if (needScores) {
          maxScoreCollector = new MaxScoreCollector();
          collectors.add(maxScoreCollector);
        }

        final Collector collector = MultiCollector.wrap(collectors);

        buildAndRunCollectorChain(qr, query, collector, cmd, pf.postFilter);

        set = DocSetUtil.getDocSet(setCollector, this);

        totalHits = topCollector.getTotalHits();
        assert (totalHits == set.size()) || qr.isPartialResults();

        topDocs = topCollector.topDocs(0, len);
        populateScoresIfNeeded(cmd, needScores, topDocs, query, ScoreMode.COMPLETE);
        populateNextCursorMarkFromTopDocs(qr, cmd, topDocs);
        maxScore =
            totalHits > 0
                ? (maxScoreCollector == null ? Float.NaN : maxScoreCollector.getMaxScore())
                : 0.0f;
      } else {
        log.debug("using CollectorManager");

        boolean needMaxScore = needScores;
        SearchResult searchResult =
            searchCollectorManagers(len, cmd, query, true, needMaxScore, true);
        Object[] res = searchResult.result;
        TopDocsResult result = (TopDocsResult) res[0];
        totalHits = result.totalHits;
        topDocs = result.topDocs;
        if (needMaxScore) {
          if (res.length > 1) {
            MaxScoreResult result2 = (MaxScoreResult) res[1];
            maxScore = totalHits > 0 ? result2.maxScore : 0.0f;
          }
          if (res.length > 2) {
            DocSetResult result3 = (DocSetResult) res[2];
            set = result3.docSet;
          }
        } else {
          if (res.length > 1) {
            DocSetResult result2 = (DocSetResult) res[1];
            set = result2.docSet;
          }
        }

        populateNextCursorMarkFromTopDocs(qr, cmd, topDocs);
        populateScoresIfNeeded(cmd, needScores, topDocs, query, ScoreMode.COMPLETE);
        // TODO: Is this correct?
        // hitsRelation = populateScoresIfNeeded(cmd, needScores, topDocs, query,
        // searchResult.scoreMode);

        // nDocsReturned = topDocs.scoreDocs.length;
        // TODO: Is this correct?
        // hitsRelation = topDocs.totalHits.relation;
        //   } else {
        //    hitsRelation = Relation.EQUAL_TO;
        //   }

      }

      nDocsReturned = topDocs.scoreDocs.length;

      ids = new int[nDocsReturned];
      scores = needScores ? new float[nDocsReturned] : null;
      for (int i = 0; i < nDocsReturned; i++) {
        ScoreDoc scoreDoc = topDocs.scoreDocs[i];
        ids[i] = scoreDoc.doc;
        if (scores != null) scores[i] = scoreDoc.score;
      }
    }

    int sliceLen = Math.min(lastDocRequested, nDocsReturned);
    if (sliceLen < 0) sliceLen = 0;

    qr.setDocList(
        new DocSlice(0, sliceLen, ids, scores, totalHits, maxScore, TotalHits.Relation.EQUAL_TO));
    // TODO: if we collect results before the filter, we just need to intersect with
    // that filter to generate the DocSet for qr.setDocSet()
    qr.setDocSet(set);

    // TODO: currently we don't generate the DocSet for the base query,
    // but the QueryDocSet == CompleteDocSet if filter==null.
    return pf.filter == null && pf.postFilter == null ? qr.getDocSet() : null;
  }

  /**
   * Returns documents matching <code>query</code>, sorted by <code>sort</code>.
   *
   * <p>FUTURE: The returned DocList may be retrieved from a cache.
   *
   * @param lsort criteria by which to sort (if null, query relevance is used)
   * @param offset offset into the list of documents to return
   * @param len maximum number of documents to return
   * @return DocList meeting the specified criteria, should <b>not</b> be modified by the caller.
   * @throws IOException If there is a low-level I/O error.
   */
  public DocList getDocList(Query query, Sort lsort, int offset, int len) throws IOException {
    QueryCommand qc = new QueryCommand();
    qc.setQuery(query).setSort(lsort).setOffset(offset).setLen(len);
    QueryResult qr = new QueryResult();
    search(qr, qc);
    return qr.getDocList();
  }

  /**
   * Returns documents matching both <code>query</code> and <code>filter</code> and sorted by <code>
   * sort</code>. Also returns the complete set of documents matching <code>query</code> and <code>
   * filter</code> (regardless of <code>offset</code> and <code>len</code>).
   *
   * <p>This method is cache aware and may retrieve <code>filter</code> from the cache or make an
   * insertion into the cache as a result of this call.
   *
   * <p>FUTURE: The returned DocList may be retrieved from a cache.
   *
   * <p>The DocList and DocSet returned should <b>not</b> be modified.
   *
   * @param filter may be null
   * @param lsort criteria by which to sort (if null, query relevance is used)
   * @param offset offset into the list of documents to return
   * @param len maximum number of documents to return
   * @return DocListAndSet meeting the specified criteria, should <b>not</b> be modified by the
   *     caller.
   * @throws IOException If there is a low-level I/O error.
   */
  public DocListAndSet getDocListAndSet(Query query, Query filter, Sort lsort, int offset, int len)
      throws IOException {
    QueryCommand qc = new QueryCommand();
    qc.setQuery(query)
        .setFilterList(filter)
        .setSort(lsort)
        .setOffset(offset)
        .setLen(len)
        .setNeedDocSet(true);
    QueryResult qr = new QueryResult();
    search(qr, qc);
    return qr.getDocListAndSet();
  }

  /**
   * Returns documents matching both <code>query</code> and <code>filter</code> and sorted by <code>
   * sort</code>. Also returns the compete set of documents matching <code>query</code> and <code>
   * filter</code> (regardless of <code>offset</code> and <code>len</code>).
   *
   * <p>This method is cache aware and may retrieve <code>filter</code> from the cache or make an
   * insertion into the cache as a result of this call.
   *
   * <p>FUTURE: The returned DocList may be retrieved from a cache.
   *
   * <p>The DocList and DocSet returned should <b>not</b> be modified.
   *
   * @param filter may be null
   * @param lsort criteria by which to sort (if null, query relevance is used)
   * @param offset offset into the list of documents to return
   * @param len maximum number of documents to return
   * @param flags user supplied flags for the result set
   * @return DocListAndSet meeting the specified criteria, should <b>not</b> be modified by the
   *     caller.
   * @throws IOException If there is a low-level I/O error.
   */
  public DocListAndSet getDocListAndSet(
      Query query, Query filter, Sort lsort, int offset, int len, int flags) throws IOException {
    QueryCommand qc = new QueryCommand();
    qc.setQuery(query)
        .setFilterList(filter)
        .setSort(lsort)
        .setOffset(offset)
        .setLen(len)
        .setFlags(flags)
        .setNeedDocSet(true);
    QueryResult qr = new QueryResult();
    search(qr, qc);
    return qr.getDocListAndSet();
  }

  /**
   * Returns documents matching both <code>query</code> and the intersection of <code>filterList
   * </code>, sorted by <code>sort</code>. Also returns the compete set of documents matching <code>
   * query</code> and <code>filter</code> (regardless of <code>offset</code> and <code>len</code>).
   *
   * <p>This method is cache aware and may retrieve <code>filter</code> from the cache or make an
   * insertion into the cache as a result of this call.
   *
   * <p>FUTURE: The returned DocList may be retrieved from a cache.
   *
   * <p>The DocList and DocSet returned should <b>not</b> be modified.
   *
   * @param filterList may be null
   * @param lsort criteria by which to sort (if null, query relevance is used)
   * @param offset offset into the list of documents to return
   * @param len maximum number of documents to return
   * @return DocListAndSet meeting the specified criteria, should <b>not</b> be modified by the
   *     caller.
   * @throws IOException If there is a low-level I/O error.
   */
  public DocListAndSet getDocListAndSet(
      Query query, List<Query> filterList, Sort lsort, int offset, int len) throws IOException {
    QueryCommand qc = new QueryCommand();
    qc.setQuery(query)
        .setFilterList(filterList)
        .setSort(lsort)
        .setOffset(offset)
        .setLen(len)
        .setNeedDocSet(true);
    QueryResult qr = new QueryResult();
    search(qr, qc);
    return qr.getDocListAndSet();
  }

  /**
   * Returns documents matching both <code>query</code> and the intersection of <code>filterList
   * </code>, sorted by <code>sort</code>. Also returns the complete set of documents matching
   * <code>query</code> and <code>filter</code> (regardless of <code>offset</code> and <code>len
   * </code>).
   *
   * <p>This method is cache aware and may retrieve filters from the cache or make an insertion into
   * the cache as a result of this call.
   *
   * <p>FUTURE: The returned DocList may be retrieved from a cache.
   *
   * <p>The DocList and DocSet returned should <b>not</b> be modified.
   *
   * @param filterList may be null
   * @param lsort criteria by which to sort (if null, query relevance is used)
   * @param offset offset into the list of documents to return
   * @param len maximum number of documents to return
   * @param flags user supplied flags for the result set
   * @return DocListAndSet meeting the specified criteria, should <b>not</b> be modified by the
   *     caller.
   * @throws IOException If there is a low-level I/O error.
   */
  public DocListAndSet getDocListAndSet(
      Query query, List<Query> filterList, Sort lsort, int offset, int len, int flags)
      throws IOException {
    QueryCommand qc = new QueryCommand();
    qc.setQuery(query)
        .setFilterList(filterList)
        .setSort(lsort)
        .setOffset(offset)
        .setLen(len)
        .setFlags(flags)
        .setNeedDocSet(true);
    QueryResult qr = new QueryResult();
    search(qr, qc);
    return qr.getDocListAndSet();
  }

  /**
   * Returns the top documents matching the <code>query</code> and sorted by <code>
   * sort</code>, limited by <code>offset</code> and <code>len</code>. Also returns compete set of
   * matching documents as a {@link DocSet}.
   *
   * <p>FUTURE: The returned DocList may be retrieved from a cache.
   *
   * @param lsort criteria by which to sort (if null, query relevance is used)
   * @param offset offset into the list of documents to return
   * @param len maximum number of documents to return
   * @return DocListAndSet meeting the specified criteria, should <b>not</b> be modified by the
   *     caller.
   * @throws IOException If there is a low-level I/O error.
   */
  public DocListAndSet getDocListAndSet(Query query, Sort lsort, int offset, int len)
      throws IOException {
    QueryCommand qc = new QueryCommand();
    qc.setQuery(query).setSort(lsort).setOffset(offset).setLen(len).setNeedDocSet(true);
    QueryResult qr = new QueryResult();
    search(qr, qc);
    return qr.getDocListAndSet();
  }

  private DocList constantScoreDocList(int offset, int length, DocSet docs) {
    final int size = docs.size();

    // NOTE: it would be possible to special-case `length == 0 || size <= offset` here
    // (returning a DocList backed by an empty array) -- but the cases that would practically
    // benefit from doing so would be extremely unusual, and likely pathological:
    //   1. length==0 in conjunction with offset>0 (why?)
    //   2. specifying offset>size (paging beyond end of results)
    // This would require special consideration in dealing with cache handling (and generation
    // of the final DocList via `DocSlice.subset(int, int)`), and it's just not worth it.

    final int returnSize = Math.min(offset + length, size);
    final int[] docIds = new int[returnSize];

    final DocIterator iter = docs.iterator();
    for (int i = 0; i < returnSize; i++) {
      docIds[i] = iter.nextDoc();
    }
    return new DocSlice(0, returnSize, docIds, null, size, 0f, TotalHits.Relation.EQUAL_TO);
  }

  protected void sortDocSet(QueryResult qr, QueryCommand cmd) throws IOException {
    DocSet set = qr.getDocListAndSet().docSet;
    int nDocs = cmd.getSupersetMaxDoc();
    if (nDocs == 0) {
      // SOLR-2923
      qr.getDocListAndSet().docList =
          new DocSlice(0, 0, new int[0], null, set.size(), 0f, TotalHits.Relation.EQUAL_TO);
      qr.setNextCursorMark(cmd.getCursorMark());
      return;
    }

<<<<<<< HEAD
    // bit of a hack to tell if a set is sorted - do it better in the future.
    // boolean inOrder = set instanceof BitDocSet || set instanceof SortedIntDocSet;

=======
>>>>>>> 7c2edd75
    TopDocsCollector<? extends ScoreDoc> topCollector = buildTopDocsCollector(nDocs, cmd);

    DocIterator iter = set.iterator();
    int base = 0;
    int end = 0;
    int readerIndex = 0;

    LeafCollector leafCollector = null;
    while (iter.hasNext()) {
      int doc = iter.nextDoc();
      while (doc >= end) {
        LeafReaderContext leaf = leafContexts.get(readerIndex++);
        base = leaf.docBase;
        end = base + leaf.reader().maxDoc();
        leafCollector = topCollector.getLeafCollector(leaf);
        // we should never need to set the scorer given the settings for the collector
      }
      leafCollector.collect(doc - base);
    }

    TopDocs topDocs = topCollector.topDocs(0, nDocs);

    int nDocsReturned = topDocs.scoreDocs.length;
    int[] ids = new int[nDocsReturned];

    for (int i = 0; i < nDocsReturned; i++) {
      ScoreDoc scoreDoc = topDocs.scoreDocs[i];
      ids[i] = scoreDoc.doc;
    }

    assert topDocs.totalHits.relation == TotalHits.Relation.EQUAL_TO;
    qr.getDocListAndSet().docList =
        new DocSlice(
            0, nDocsReturned, ids, null, topDocs.totalHits.value, 0.0f, topDocs.totalHits.relation);
    populateNextCursorMarkFromTopDocs(qr, cmd, topDocs);
  }

  /**
   * Returns the number of documents that match both <code>a</code> and <code>b</code>.
   *
   * <p>This method is cache-aware and may check as well as modify the cache.
   *
   * @return the number of documents in the intersection between <code>a</code> and <code>b</code>.
   * @throws IOException If there is a low-level I/O error.
   */
  public int numDocs(Query a, DocSet b) throws IOException {
    if (b.size() == 0) {
      return 0;
    }
    if (filterCache != null) {
      // Negative query if absolute value different from original
      Query absQ = QueryUtils.getAbs(a);
      DocSet positiveA = getPositiveDocSet(absQ);
      return Objects.equals(a, absQ) ? b.intersectionSize(positiveA) : b.andNotSize(positiveA);
    } else {
      // If there isn't a cache, then do a single filtered query
      TotalHitCountCollector collector = new TotalHitCountCollector();
      BooleanQuery.Builder bq = new BooleanQuery.Builder();
      bq.add(QueryUtils.makeQueryable(a), Occur.MUST);
      bq.add(b.makeQuery(), Occur.MUST);
      super.search(bq.build(), collector);
      return collector.getTotalHits();
    }
  }

  /**
   * @lucene.internal
   */
  public int numDocs(DocSet a, DocsEnumState deState) throws IOException {
    // Negative query if absolute value different from original
    return a.intersectionSize(getDocSet(deState));
  }

  public static class DocsEnumState {
    public String fieldName; // currently interned for as long as lucene requires it
    public TermsEnum termsEnum;
    public Bits liveDocs;
    public PostingsEnum postingsEnum;

    public int minSetSizeCached;

    public int[] scratch;
  }

  /**
   * Returns the number of documents that match both <code>a</code> and <code>b</code>.
   *
   * <p>This method is cache-aware and may check as well as modify the cache.
   *
   * @return the number of documents in the intersection between <code>a</code> and <code>b</code>.
   * @throws IOException If there is a low-level I/O error.
   */
  public int numDocs(Query a, Query b) throws IOException {
    Query absA = QueryUtils.getAbs(a);
    Query absB = QueryUtils.getAbs(b);
    DocSet positiveA = getPositiveDocSet(absA);
    DocSet positiveB = getPositiveDocSet(absB);

    // Negative query if absolute value different from original
    if (Objects.equals(a, absA)) {
      if (Objects.equals(b, absB)) return positiveA.intersectionSize(positiveB);
      return positiveA.andNotSize(positiveB);
    }
    if (Objects.equals(b, absB)) return positiveB.andNotSize(positiveA);

    // if both negative, we need to create a temp DocSet since we
    // don't have a counting method that takes three.
    DocSet all = getLiveDocSet();

    // -a -b == *:*.andNot(a).andNotSize(b) == *.*.andNotSize(a.union(b))
    // we use the last form since the intermediate DocSet should normally be smaller.
    return all.andNotSize(positiveA.union(positiveB));
  }

  /**
   * @lucene.internal
   */
  public boolean intersects(DocSet a, DocsEnumState deState) throws IOException {
    return a.intersects(getDocSet(deState));
  }

  /**
   * Called on the initial searcher for each core, immediately before <code>firstSearcherListeners
   * </code> are called for the searcher. This provides the opportunity to perform initialization on
   * the first registered searcher before the searcher begins to see any <code>firstSearcher</code>
   * -triggered events.
   */
  public void bootstrapFirstSearcher() {
    for (SolrCache<?, ?> solrCache : cacheList) {
      solrCache.initialSearcher(this);
    }
  }

  /** Warm this searcher based on an old one (primarily for auto-cache warming). */
  @SuppressWarnings({"unchecked"})
  public void warm(SolrIndexSearcher old) {
    // Make sure this is first! filters can help queryResults execute!
    long warmingStartTime = System.nanoTime();
    // warm the caches in order...
    ModifiableSolrParams params = new ModifiableSolrParams();
    params.add("warming", "true");
    for (int i = 0; i < cacheList.length; i++) {
      if (log.isDebugEnabled()) {
        log.debug("autowarming [{}] from [{}]\n\t{}", this, old, old.cacheList[i]);
      }

      final SolrQueryRequest req =
          new LocalSolrQueryRequest(core, params) {
            @Override
            public SolrIndexSearcher getSearcher() {
              return SolrIndexSearcher.this;
            }

            @Override
            public void close() {}
          };

      final SolrQueryResponse rsp = new SolrQueryResponse();
      SolrRequestInfo.setRequestInfo(new SolrRequestInfo(req, rsp));
      try {
        cacheList[i].warm(this, old.cacheList[i]);
      } finally {
        try {
          req.close();
        } finally {
          SolrRequestInfo.clearRequestInfo();
        }
      }

      if (log.isDebugEnabled()) {
        log.debug("autowarming result for [{}]\n\t{}", this, cacheList[i]);
      }
    }
    warmupTime =
        TimeUnit.MILLISECONDS.convert(System.nanoTime() - warmingStartTime, TimeUnit.NANOSECONDS);
  }

  /** return the named generic cache */
  @SuppressWarnings({"rawtypes"})
  public SolrCache getCache(String cacheName) {
    return cacheMap.get(cacheName);
  }

  /** lookup an entry in a generic cache */
  @SuppressWarnings({"unchecked"})
  public Object cacheLookup(String cacheName, Object key) {
    @SuppressWarnings({"rawtypes"})
    SolrCache cache = cacheMap.get(cacheName);
    return cache == null ? null : cache.get(key);
  }

  /** insert an entry in a generic cache */
  @SuppressWarnings({"unchecked"})
  public Object cacheInsert(String cacheName, Object key, Object val) {
    @SuppressWarnings({"rawtypes"})
    SolrCache cache = cacheMap.get(cacheName);
    return cache == null ? null : cache.put(key, val);
  }

  public Date getOpenTimeStamp() {
    return openTime;
  }

  // public but primarily for test case usage
  public long getOpenNanoTime() {
    return openNanoTime;
  }

  @Override
  public Explanation explain(Query query, int doc) throws IOException {
    return super.explain(QueryUtils.makeQueryable(query), doc);
  }

  /**
   * @lucene.internal gets a cached version of the IndexFingerprint for this searcher
   */
  public IndexFingerprint getIndexFingerprint(long maxVersion) throws IOException {
    final SolrIndexSearcher searcher = this;
    final AtomicReference<IOException> exception = new AtomicReference<>();
    try {
      return searcher.getTopReaderContext().leaves().stream()
          .map(
              ctx -> {
                try {
                  return searcher.getCore().getIndexFingerprint(searcher, ctx, maxVersion);
                } catch (IOException e) {
                  exception.set(e);
                  return null;
                }
              })
          .filter(java.util.Objects::nonNull)
          .reduce(new IndexFingerprint(maxVersion), IndexFingerprint::reduce);

    } finally {
      if (exception.get() != null) throw exception.get();
    }
  }

  /////////////////////////////////////////////////////////////////////
  // SolrInfoBean stuff: Statistics and Module Info
  /////////////////////////////////////////////////////////////////////

  @Override
  public String getName() {
    return SolrIndexSearcher.class.getName();
  }

  @Override
  public String getDescription() {
    return "index searcher";
  }

  @Override
  public Category getCategory() {
    return Category.CORE;
  }

  @Override
  public SolrMetricsContext getSolrMetricsContext() {
    return solrMetricsContext;
  }

  @Override
  public void initializeMetrics(SolrMetricsContext parentContext, String scope) {
    parentContext.gauge(() -> name, true, "searcherName", Category.SEARCHER.toString(), scope);
    parentContext.gauge(() -> cachingEnabled, true, "caching", Category.SEARCHER.toString(), scope);
    parentContext.gauge(() -> openTime, true, "openedAt", Category.SEARCHER.toString(), scope);
    parentContext.gauge(() -> warmupTime, true, "warmupTime", Category.SEARCHER.toString(), scope);
    parentContext.gauge(
        () -> registerTime, true, "registeredAt", Category.SEARCHER.toString(), scope);
    parentContext.gauge(
        fullSortCount::sum, true, "fullSortCount", Category.SEARCHER.toString(), scope);
    parentContext.gauge(
        skipSortCount::sum, true, "skipSortCount", Category.SEARCHER.toString(), scope);
    final MetricsMap liveDocsCacheMetrics =
        new MetricsMap(
            (map) -> {
              map.put("inserts", liveDocsInsertsCount.sum());
              map.put("hits", liveDocsHitCount.sum());
              map.put("naiveHits", liveDocsNaiveCacheHitCount.sum());
            });
    parentContext.gauge(
        liveDocsCacheMetrics, true, "liveDocsCache", Category.SEARCHER.toString(), scope);
    // reader stats
    parentContext.gauge(
        rgauge(parentContext.nullNumber(), () -> reader.numDocs()),
        true,
        "numDocs",
        Category.SEARCHER.toString(),
        scope);
    parentContext.gauge(
        rgauge(parentContext.nullNumber(), () -> reader.maxDoc()),
        true,
        "maxDoc",
        Category.SEARCHER.toString(),
        scope);
    parentContext.gauge(
        rgauge(parentContext.nullNumber(), () -> reader.maxDoc() - reader.numDocs()),
        true,
        "deletedDocs",
        Category.SEARCHER.toString(),
        scope);
    parentContext.gauge(
        rgauge(parentContext.nullString(), () -> reader.toString()),
        true,
        "reader",
        Category.SEARCHER.toString(),
        scope);
    parentContext.gauge(
        rgauge(parentContext.nullString(), () -> reader.directory().toString()),
        true,
        "readerDir",
        Category.SEARCHER.toString(),
        scope);
    parentContext.gauge(
        rgauge(parentContext.nullNumber(), () -> reader.getVersion()),
        true,
        "indexVersion",
        Category.SEARCHER.toString(),
        scope);
    // size of the currently opened commit
    parentContext.gauge(
        () -> {
          try {
            Collection<String> files = reader.getIndexCommit().getFileNames();
            long total = 0;
            for (String file : files) {
              total += DirectoryFactory.sizeOf(reader.directory(), file);
            }
            return total;
          } catch (Exception e) {
            return parentContext.nullNumber();
          }
        },
        true,
        "indexCommitSize",
        Category.SEARCHER.toString(),
        scope);
    // statsCache metrics
    parentContext.gauge(
        new MetricsMap(
            map -> {
              statsCache.getCacheMetrics().getSnapshot(map::putNoEx);
              map.put("statsCacheImpl", statsCache.getClass().getSimpleName());
            }),
        true,
        "statsCache",
        Category.CACHE.toString(),
        scope);
  }

  /**
   * wraps a gauge (related to an IndexReader) and swallows any {@link AlreadyClosedException} that
   * might be thrown, returning the specified default in it's place.
   */
  private <T> Gauge<T> rgauge(T closedDefault, Gauge<T> g) {
    return () -> {
      try {
        return g.getValue();
      } catch (AlreadyClosedException ignore) {
        return closedDefault;
      }
    };
  }

  public long getWarmupTime() {
    return warmupTime;
  }

  private static boolean allowMT(DelegatingCollector postFilter, QueryCommand cmd, Query query) {
    if (postFilter != null || cmd.getSegmentTerminateEarly() || cmd.getTimeAllowed() > 0) {
      return false;
    } else {
      MTCollectorQueryCheck allowMT = new MTCollectorQueryCheck();
      query.visit(allowMT);
      return allowMT.allowed();
    }
  }

  /**
   * A {@link QueryVisitor} that recurses through the query tree, determining if all queries support
   * multi-threaded collecting.
   */
  private static class MTCollectorQueryCheck extends QueryVisitor {

    private QueryVisitor subVisitor = this;

    private boolean allowMt(Query query) {
      if (query instanceof RankQuery || query instanceof GraphQuery || query instanceof JoinQuery) {
        return false;
      }
      return true;
    }

    @Override
    public void consumeTerms(Query query, Term... terms) {
      if (!allowMt(query)) {
        subVisitor = EMPTY_VISITOR;
      }
    }

    @Override
    public void consumeTermsMatching(
        Query query, String field, Supplier<ByteRunAutomaton> automaton) {
      if (!allowMt(query)) {
        subVisitor = EMPTY_VISITOR;
      } else {
        super.consumeTermsMatching(query, field, automaton);
      }
    }

    @Override
    public void visitLeaf(Query query) {
      if (!allowMt(query)) {
        subVisitor = EMPTY_VISITOR;
      }
    }

    @Override
    public QueryVisitor getSubVisitor(BooleanClause.Occur occur, Query parent) {
      return subVisitor;
    }

    public boolean allowed() {
      return subVisitor != EMPTY_VISITOR;
    }
  }
}<|MERGE_RESOLUTION|>--- conflicted
+++ resolved
@@ -2540,12 +2540,6 @@
       return;
     }
 
-<<<<<<< HEAD
-    // bit of a hack to tell if a set is sorted - do it better in the future.
-    // boolean inOrder = set instanceof BitDocSet || set instanceof SortedIntDocSet;
-
-=======
->>>>>>> 7c2edd75
     TopDocsCollector<? extends ScoreDoc> topCollector = buildTopDocsCollector(nDocs, cmd);
 
     DocIterator iter = set.iterator();
